--- conflicted
+++ resolved
@@ -56,11 +56,7 @@
 
 .submit:
     extends: .test_base
-<<<<<<< HEAD
-    image: pymor/ci_sanity:f6acb8bdf750d965c15f7f90b01fac4b745b58bd
-=======
     image: zivgitlab.wwu.io/pymor/docker/pymor/ci_sanity:f6acb8bdf750d965c15f7f90b01fac4b745b58bd
->>>>>>> 7ad909f9
     variables:
         XDG_CACHE_DIR: /tmp
     retry:
@@ -159,11 +155,7 @@
 
 .sanity_checks:
     extends: .test_base
-<<<<<<< HEAD
-    image: pymor/ci_sanity:f6acb8bdf750d965c15f7f90b01fac4b745b58bd
-=======
     image: zivgitlab.wwu.io/pymor/docker/pymor/ci_sanity:f6acb8bdf750d965c15f7f90b01fac4b745b58bd
->>>>>>> 7ad909f9
     stage: sanity
 #******** end definition of base jobs *********************************************************************************#
 
@@ -195,15 +187,9 @@
           when: never
         - when: on_success
     services:
-<<<<<<< HEAD
-        - name: pymor/pypi-mirror_stable_py3.7:f6acb8bdf750d965c15f7f90b01fac4b745b58bd
-          alias: pypi_mirror
-    image: pymor/testing_py3.7:f6acb8bdf750d965c15f7f90b01fac4b745b58bd
-=======
         - name: zivgitlab.wwu.io/pymor/docker/pymor/pypi-mirror_stable_py3.7:f6acb8bdf750d965c15f7f90b01fac4b745b58bd
           alias: pypi_mirror
     image: zivgitlab.wwu.io/pymor/docker/pymor/testing_py3.7:f6acb8bdf750d965c15f7f90b01fac4b745b58bd
->>>>>>> 7ad909f9
     script: ./.ci/gitlab/cpp_demo.bash
 mpi 3 6:
     extends: .pytest
@@ -214,15 +200,9 @@
     variables:
         COVERAGE_FILE: coverage_mpi__3.6
     services:
-<<<<<<< HEAD
-        - name: pymor/pypi-mirror_stable_py3.6:f6acb8bdf750d965c15f7f90b01fac4b745b58bd
-          alias: pypi_mirror
-    image: pymor/testing_py3.6:f6acb8bdf750d965c15f7f90b01fac4b745b58bd
-=======
         - name: zivgitlab.wwu.io/pymor/docker/pymor/pypi-mirror_stable_py3.6:f6acb8bdf750d965c15f7f90b01fac4b745b58bd
           alias: pypi_mirror
     image: zivgitlab.wwu.io/pymor/docker/pymor/testing_py3.6:f6acb8bdf750d965c15f7f90b01fac4b745b58bd
->>>>>>> 7ad909f9
     script:
         - |
           if [[ "$CI_COMMIT_REF_NAME" == *"github/PR_"* ]]; then
@@ -244,15 +224,9 @@
     variables:
         COVERAGE_FILE: coverage_mpi__3.7
     services:
-<<<<<<< HEAD
-        - name: pymor/pypi-mirror_stable_py3.7:f6acb8bdf750d965c15f7f90b01fac4b745b58bd
-          alias: pypi_mirror
-    image: pymor/testing_py3.7:f6acb8bdf750d965c15f7f90b01fac4b745b58bd
-=======
         - name: zivgitlab.wwu.io/pymor/docker/pymor/pypi-mirror_stable_py3.7:f6acb8bdf750d965c15f7f90b01fac4b745b58bd
           alias: pypi_mirror
     image: zivgitlab.wwu.io/pymor/docker/pymor/testing_py3.7:f6acb8bdf750d965c15f7f90b01fac4b745b58bd
->>>>>>> 7ad909f9
     script:
         - |
           if [[ "$CI_COMMIT_REF_NAME" == *"github/PR_"* ]]; then
@@ -274,15 +248,9 @@
     variables:
         COVERAGE_FILE: coverage_mpi__3.8
     services:
-<<<<<<< HEAD
-        - name: pymor/pypi-mirror_stable_py3.8:f6acb8bdf750d965c15f7f90b01fac4b745b58bd
-          alias: pypi_mirror
-    image: pymor/testing_py3.8:f6acb8bdf750d965c15f7f90b01fac4b745b58bd
-=======
         - name: zivgitlab.wwu.io/pymor/docker/pymor/pypi-mirror_stable_py3.8:f6acb8bdf750d965c15f7f90b01fac4b745b58bd
           alias: pypi_mirror
     image: zivgitlab.wwu.io/pymor/docker/pymor/testing_py3.8:f6acb8bdf750d965c15f7f90b01fac4b745b58bd
->>>>>>> 7ad909f9
     script:
         - |
           if [[ "$CI_COMMIT_REF_NAME" == *"github/PR_"* ]]; then
@@ -304,15 +272,9 @@
     variables:
         COVERAGE_FILE: coverage_notebooks_dir__3.6
     services:
-<<<<<<< HEAD
-        - name: pymor/pypi-mirror_stable_py3.6:f6acb8bdf750d965c15f7f90b01fac4b745b58bd
-          alias: pypi_mirror
-    image: pymor/testing_py3.6:f6acb8bdf750d965c15f7f90b01fac4b745b58bd
-=======
         - name: zivgitlab.wwu.io/pymor/docker/pymor/pypi-mirror_stable_py3.6:f6acb8bdf750d965c15f7f90b01fac4b745b58bd
           alias: pypi_mirror
     image: zivgitlab.wwu.io/pymor/docker/pymor/testing_py3.6:f6acb8bdf750d965c15f7f90b01fac4b745b58bd
->>>>>>> 7ad909f9
     script:
         - |
           if [[ "$CI_COMMIT_REF_NAME" == *"github/PR_"* ]]; then
@@ -334,15 +296,9 @@
     variables:
         COVERAGE_FILE: coverage_notebooks_dir__3.7
     services:
-<<<<<<< HEAD
-        - name: pymor/pypi-mirror_stable_py3.7:f6acb8bdf750d965c15f7f90b01fac4b745b58bd
-          alias: pypi_mirror
-    image: pymor/testing_py3.7:f6acb8bdf750d965c15f7f90b01fac4b745b58bd
-=======
         - name: zivgitlab.wwu.io/pymor/docker/pymor/pypi-mirror_stable_py3.7:f6acb8bdf750d965c15f7f90b01fac4b745b58bd
           alias: pypi_mirror
     image: zivgitlab.wwu.io/pymor/docker/pymor/testing_py3.7:f6acb8bdf750d965c15f7f90b01fac4b745b58bd
->>>>>>> 7ad909f9
     script:
         - |
           if [[ "$CI_COMMIT_REF_NAME" == *"github/PR_"* ]]; then
@@ -364,15 +320,9 @@
     variables:
         COVERAGE_FILE: coverage_notebooks_dir__3.8
     services:
-<<<<<<< HEAD
-        - name: pymor/pypi-mirror_stable_py3.8:f6acb8bdf750d965c15f7f90b01fac4b745b58bd
-          alias: pypi_mirror
-    image: pymor/testing_py3.8:f6acb8bdf750d965c15f7f90b01fac4b745b58bd
-=======
         - name: zivgitlab.wwu.io/pymor/docker/pymor/pypi-mirror_stable_py3.8:f6acb8bdf750d965c15f7f90b01fac4b745b58bd
           alias: pypi_mirror
     image: zivgitlab.wwu.io/pymor/docker/pymor/testing_py3.8:f6acb8bdf750d965c15f7f90b01fac4b745b58bd
->>>>>>> 7ad909f9
     script:
         - |
           if [[ "$CI_COMMIT_REF_NAME" == *"github/PR_"* ]]; then
@@ -394,15 +344,9 @@
     variables:
         COVERAGE_FILE: coverage_pip_installed__3.6
     services:
-<<<<<<< HEAD
-        - name: pymor/pypi-mirror_stable_py3.6:f6acb8bdf750d965c15f7f90b01fac4b745b58bd
-          alias: pypi_mirror
-    image: pymor/testing_py3.6:f6acb8bdf750d965c15f7f90b01fac4b745b58bd
-=======
         - name: zivgitlab.wwu.io/pymor/docker/pymor/pypi-mirror_stable_py3.6:f6acb8bdf750d965c15f7f90b01fac4b745b58bd
           alias: pypi_mirror
     image: zivgitlab.wwu.io/pymor/docker/pymor/testing_py3.6:f6acb8bdf750d965c15f7f90b01fac4b745b58bd
->>>>>>> 7ad909f9
     script:
         - |
           if [[ "$CI_COMMIT_REF_NAME" == *"github/PR_"* ]]; then
@@ -424,15 +368,9 @@
     variables:
         COVERAGE_FILE: coverage_pip_installed__3.7
     services:
-<<<<<<< HEAD
-        - name: pymor/pypi-mirror_stable_py3.7:f6acb8bdf750d965c15f7f90b01fac4b745b58bd
-          alias: pypi_mirror
-    image: pymor/testing_py3.7:f6acb8bdf750d965c15f7f90b01fac4b745b58bd
-=======
         - name: zivgitlab.wwu.io/pymor/docker/pymor/pypi-mirror_stable_py3.7:f6acb8bdf750d965c15f7f90b01fac4b745b58bd
           alias: pypi_mirror
     image: zivgitlab.wwu.io/pymor/docker/pymor/testing_py3.7:f6acb8bdf750d965c15f7f90b01fac4b745b58bd
->>>>>>> 7ad909f9
     script:
         - |
           if [[ "$CI_COMMIT_REF_NAME" == *"github/PR_"* ]]; then
@@ -454,15 +392,9 @@
     variables:
         COVERAGE_FILE: coverage_pip_installed__3.8
     services:
-<<<<<<< HEAD
-        - name: pymor/pypi-mirror_stable_py3.8:f6acb8bdf750d965c15f7f90b01fac4b745b58bd
-          alias: pypi_mirror
-    image: pymor/testing_py3.8:f6acb8bdf750d965c15f7f90b01fac4b745b58bd
-=======
         - name: zivgitlab.wwu.io/pymor/docker/pymor/pypi-mirror_stable_py3.8:f6acb8bdf750d965c15f7f90b01fac4b745b58bd
           alias: pypi_mirror
     image: zivgitlab.wwu.io/pymor/docker/pymor/testing_py3.8:f6acb8bdf750d965c15f7f90b01fac4b745b58bd
->>>>>>> 7ad909f9
     script:
         - |
           if [[ "$CI_COMMIT_REF_NAME" == *"github/PR_"* ]]; then
@@ -484,15 +416,9 @@
     variables:
         COVERAGE_FILE: coverage_vanilla__3.6
     services:
-<<<<<<< HEAD
-        - name: pymor/pypi-mirror_stable_py3.6:f6acb8bdf750d965c15f7f90b01fac4b745b58bd
-          alias: pypi_mirror
-    image: pymor/testing_py3.6:f6acb8bdf750d965c15f7f90b01fac4b745b58bd
-=======
         - name: zivgitlab.wwu.io/pymor/docker/pymor/pypi-mirror_stable_py3.6:f6acb8bdf750d965c15f7f90b01fac4b745b58bd
           alias: pypi_mirror
     image: zivgitlab.wwu.io/pymor/docker/pymor/testing_py3.6:f6acb8bdf750d965c15f7f90b01fac4b745b58bd
->>>>>>> 7ad909f9
     script:
         - |
           if [[ "$CI_COMMIT_REF_NAME" == *"github/PR_"* ]]; then
@@ -514,15 +440,9 @@
     variables:
         COVERAGE_FILE: coverage_vanilla__3.7
     services:
-<<<<<<< HEAD
-        - name: pymor/pypi-mirror_stable_py3.7:f6acb8bdf750d965c15f7f90b01fac4b745b58bd
-          alias: pypi_mirror
-    image: pymor/testing_py3.7:f6acb8bdf750d965c15f7f90b01fac4b745b58bd
-=======
         - name: zivgitlab.wwu.io/pymor/docker/pymor/pypi-mirror_stable_py3.7:f6acb8bdf750d965c15f7f90b01fac4b745b58bd
           alias: pypi_mirror
     image: zivgitlab.wwu.io/pymor/docker/pymor/testing_py3.7:f6acb8bdf750d965c15f7f90b01fac4b745b58bd
->>>>>>> 7ad909f9
     script:
         - |
           if [[ "$CI_COMMIT_REF_NAME" == *"github/PR_"* ]]; then
@@ -544,15 +464,9 @@
     variables:
         COVERAGE_FILE: coverage_vanilla__3.8
     services:
-<<<<<<< HEAD
-        - name: pymor/pypi-mirror_stable_py3.8:f6acb8bdf750d965c15f7f90b01fac4b745b58bd
-          alias: pypi_mirror
-    image: pymor/testing_py3.8:f6acb8bdf750d965c15f7f90b01fac4b745b58bd
-=======
         - name: zivgitlab.wwu.io/pymor/docker/pymor/pypi-mirror_stable_py3.8:f6acb8bdf750d965c15f7f90b01fac4b745b58bd
           alias: pypi_mirror
     image: zivgitlab.wwu.io/pymor/docker/pymor/testing_py3.8:f6acb8bdf750d965c15f7f90b01fac4b745b58bd
->>>>>>> 7ad909f9
     script:
         - |
           if [[ "$CI_COMMIT_REF_NAME" == *"github/PR_"* ]]; then
@@ -574,15 +488,9 @@
     variables:
         COVERAGE_FILE: coverage_numpy_git__3.8
     services:
-<<<<<<< HEAD
-        - name: pymor/pypi-mirror_stable_py3.8:f6acb8bdf750d965c15f7f90b01fac4b745b58bd
-          alias: pypi_mirror
-    image: pymor/testing_py3.8:f6acb8bdf750d965c15f7f90b01fac4b745b58bd
-=======
         - name: zivgitlab.wwu.io/pymor/docker/pymor/pypi-mirror_stable_py3.8:f6acb8bdf750d965c15f7f90b01fac4b745b58bd
           alias: pypi_mirror
     image: zivgitlab.wwu.io/pymor/docker/pymor/testing_py3.8:f6acb8bdf750d965c15f7f90b01fac4b745b58bd
->>>>>>> 7ad909f9
     script:
         - |
           if [[ "$CI_COMMIT_REF_NAME" == *"github/PR_"* ]]; then
@@ -604,15 +512,9 @@
     variables:
         COVERAGE_FILE: coverage_oldest__3.6
     services:
-<<<<<<< HEAD
-        - name: pymor/pypi-mirror_oldest_py3.6:f6acb8bdf750d965c15f7f90b01fac4b745b58bd
-          alias: pypi_mirror
-    image: pymor/testing_py3.6:f6acb8bdf750d965c15f7f90b01fac4b745b58bd
-=======
         - name: zivgitlab.wwu.io/pymor/docker/pymor/pypi-mirror_oldest_py3.6:f6acb8bdf750d965c15f7f90b01fac4b745b58bd
           alias: pypi_mirror
     image: zivgitlab.wwu.io/pymor/docker/pymor/testing_py3.6:f6acb8bdf750d965c15f7f90b01fac4b745b58bd
->>>>>>> 7ad909f9
     script:
         - |
           if [[ "$CI_COMMIT_REF_NAME" == *"github/PR_"* ]]; then
@@ -634,15 +536,9 @@
         - if: $CI_PIPELINE_SOURCE == "schedule"
           when: always
     services:
-<<<<<<< HEAD
-        - name: pymor/pypi-mirror_stable_py3.6:f6acb8bdf750d965c15f7f90b01fac4b745b58bd
-          alias: pypi_mirror
-    image: pymor/testing_py3.6:f6acb8bdf750d965c15f7f90b01fac4b745b58bd
-=======
         - name: zivgitlab.wwu.io/pymor/docker/pymor/pypi-mirror_stable_py3.6:f6acb8bdf750d965c15f7f90b01fac4b745b58bd
           alias: pypi_mirror
     image: zivgitlab.wwu.io/pymor/docker/pymor/testing_py3.6:f6acb8bdf750d965c15f7f90b01fac4b745b58bd
->>>>>>> 7ad909f9
     
     script: ./.ci/gitlab/test_vanilla.bash
 ci_weekly 3 7:
@@ -654,15 +550,9 @@
         - if: $CI_PIPELINE_SOURCE == "schedule"
           when: always
     services:
-<<<<<<< HEAD
-        - name: pymor/pypi-mirror_stable_py3.7:f6acb8bdf750d965c15f7f90b01fac4b745b58bd
-          alias: pypi_mirror
-    image: pymor/testing_py3.7:f6acb8bdf750d965c15f7f90b01fac4b745b58bd
-=======
         - name: zivgitlab.wwu.io/pymor/docker/pymor/pypi-mirror_stable_py3.7:f6acb8bdf750d965c15f7f90b01fac4b745b58bd
           alias: pypi_mirror
     image: zivgitlab.wwu.io/pymor/docker/pymor/testing_py3.7:f6acb8bdf750d965c15f7f90b01fac4b745b58bd
->>>>>>> 7ad909f9
     
     script: ./.ci/gitlab/test_vanilla.bash
 ci_weekly 3 8:
@@ -674,15 +564,9 @@
         - if: $CI_PIPELINE_SOURCE == "schedule"
           when: always
     services:
-<<<<<<< HEAD
-        - name: pymor/pypi-mirror_stable_py3.8:f6acb8bdf750d965c15f7f90b01fac4b745b58bd
-          alias: pypi_mirror
-    image: pymor/testing_py3.8:f6acb8bdf750d965c15f7f90b01fac4b745b58bd
-=======
         - name: zivgitlab.wwu.io/pymor/docker/pymor/pypi-mirror_stable_py3.8:f6acb8bdf750d965c15f7f90b01fac4b745b58bd
           alias: pypi_mirror
     image: zivgitlab.wwu.io/pymor/docker/pymor/testing_py3.8:f6acb8bdf750d965c15f7f90b01fac4b745b58bd
->>>>>>> 7ad909f9
     
     script: ./.ci/gitlab/test_vanilla.bash
 
@@ -743,11 +627,7 @@
           when: never
         - when: on_success
     stage: install_checks
-<<<<<<< HEAD
-    image: pymor/deploy_checks_centos_8:f6acb8bdf750d965c15f7f90b01fac4b745b58bd
-=======
     image: zivgitlab.wwu.io/pymor/docker/pymor/deploy_checks_centos_8:f6acb8bdf750d965c15f7f90b01fac4b745b58bd
->>>>>>> 7ad909f9
     script: ./.ci/gitlab/install_checks/centos_8/check.bash
 
 pip 2/3:
@@ -760,11 +640,7 @@
           when: never
         - when: on_success
     stage: install_checks
-<<<<<<< HEAD
-    image: pymor/deploy_checks_debian_buster:f6acb8bdf750d965c15f7f90b01fac4b745b58bd
-=======
     image: zivgitlab.wwu.io/pymor/docker/pymor/deploy_checks_debian_buster:f6acb8bdf750d965c15f7f90b01fac4b745b58bd
->>>>>>> 7ad909f9
     script: ./.ci/gitlab/install_checks/debian_buster/check.bash
 
 pip 3/3:
@@ -777,11 +653,7 @@
           when: never
         - when: on_success
     stage: install_checks
-<<<<<<< HEAD
-    image: pymor/deploy_checks_debian_bullseye:f6acb8bdf750d965c15f7f90b01fac4b745b58bd
-=======
     image: zivgitlab.wwu.io/pymor/docker/pymor/deploy_checks_debian_bullseye:f6acb8bdf750d965c15f7f90b01fac4b745b58bd
->>>>>>> 7ad909f9
     script: ./.ci/gitlab/install_checks/debian_bullseye/check.bash
 
 
@@ -1007,15 +879,9 @@
           when: never
         - when: on_success
     services:
-<<<<<<< HEAD
-        - name: pymor/pypi-mirror_stable_py3.7:f6acb8bdf750d965c15f7f90b01fac4b745b58bd
-          alias: pypi_mirror
-    image: pymor/jupyter_py3.7:f6acb8bdf750d965c15f7f90b01fac4b745b58bd
-=======
         - name: zivgitlab.wwu.io/pymor/docker/pymor/pypi-mirror_stable_py3.7:f6acb8bdf750d965c15f7f90b01fac4b745b58bd
           alias: pypi_mirror
     image: zivgitlab.wwu.io/pymor/docker/pymor/jupyter_py3.7:f6acb8bdf750d965c15f7f90b01fac4b745b58bd
->>>>>>> 7ad909f9
     script:
         - ${CI_PROJECT_DIR}/.ci/gitlab/test_docs.bash
     stage: build
