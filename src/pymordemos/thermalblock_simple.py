# This file is part of the pyMOR project (https://www.pymor.org).
# Copyright pyMOR developers and contributors. All rights reserved.
# License: BSD 2-Clause License (https://opensource.org/licenses/BSD-2-Clause)

"""Simplified version of the thermalblock demo.

Usage:
  thermalblock_simple.py MODEL ALG SNAPSHOTS RBSIZE TEST

Arguments:
"""

from typer import Argument, Option, run

from pymor.basic import *
from pymor.core.config import config
from pymor.tools.typer import Choices

# parameters for high-dimensional models
XBLOCKS = 2             # pyMOR/FEniCS
YBLOCKS = 2             # pyMOR/FEniCS
GRID_INTERVALS = 100    # pyMOR/FEniCS
FENICS_ORDER = 2
NGS_ORDER = 4
TEXT = 'pyMOR'


####################################################################################################
# Main script                                                                                      #
####################################################################################################

def main(
    model: Choices('pymor fenics fenicsx ngsolve pymor_text') = Argument(..., help='High-dimensional model.'),
    alg: Choices('naive greedy adaptive_greedy pod') = Argument(..., help='The model reduction algorithm to use.'),
    snapshots: int = Argument(
        ...,
        help='naive: ignored.\n\n'
             'greedy/pod: Number of training_set parameters per block'
             '(in total SNAPSHOTS^(XBLOCKS * YBLOCKS) parameters).\n\n'
             'adaptive_greedy: size of validation set.'
    ),
    rbsize: int = Argument(..., help='Size of the reduced basis.'),
    test: int = Argument(..., help='Number of parameters for stochastic error estimation.'),
    visualize: bool = Option(True, help='Visualize solution and reduczed solution'),
):
    # discretize
    ############
    if model == 'pymor':
        fom, parameter_space = discretize_pymor()
    elif model == 'fenics':
<<<<<<< HEAD
        fom, parameter_space = discretize_fenics()
    elif model == 'fenicsx':
        fom, parameter_space = discretize_fenicsx()
=======
        if config.HAVE_FENICSX:
            fom, parameter_space = discretize_fenicsx()
        else:
            fom, parameter_space = discretize_fenics()
>>>>>>> 74505ff9
    elif model == 'ngsolve':
        config.require('NGSOLVE')
        fom, parameter_space = discretize_ngsolve()
    elif model == 'pymor_text':
        fom, parameter_space = discretize_pymor_text()
    else:
        raise NotImplementedError

    # select reduction algorithm with error estimator
    #################################################
    coercivity_estimator = ExpressionParameterFunctional('min(diffusion)', fom.parameters)
    reductor = CoerciveRBReductor(fom, product=fom.h1_0_semi_product, coercivity_estimator=coercivity_estimator,
                                  check_orthonormality=False)

    # generate reduced model
    ########################
    if alg == 'naive':
        rom = reduce_naive(fom, reductor, parameter_space, rbsize)
    elif alg == 'greedy':
        rom = reduce_greedy(fom, reductor, parameter_space, snapshots, rbsize)
    elif alg == 'adaptive_greedy':
        rom = reduce_adaptive_greedy(fom, reductor, parameter_space, snapshots, rbsize)
    elif alg == 'pod':
        rom = reduce_pod(fom, reductor, parameter_space, snapshots, rbsize)
    else:
        raise NotImplementedError

    # evaluate the reduction error
    ##############################
    results = reduction_error_analysis(rom, fom=fom, reductor=reductor, error_estimator=True,
                                       error_norms=[fom.h1_0_semi_norm], condition=True,
                                       test_mus=parameter_space.sample_randomly(test))

    # show results
    ##############
    print(results['summary'])
    plot_reduction_error_analysis(results)

    # write results to disk
    #######################
    from pymor.core.pickle import dump
    with open('reduced_model.out', 'wb') as f:
        dump((rom, parameter_space), f)
    with open('results.out', 'wb') as f:
        dump(results, f)

    # visualize reduction error for worst-approximated mu
    #####################################################
    if visualize:
        mumax = results['max_error_mus'][0, -1]
        U = fom.solve(mumax)
        U_RB = reductor.reconstruct(rom.solve(mumax))
        fom.visualize((U, U_RB, U - U_RB), legend=('Detailed Solution', 'Reduced Solution', 'Error'),
                      separate_colorbars=True, block=True)


####################################################################################################
# High-dimensional models                                                                          #
####################################################################################################


def discretize_pymor():

    # setup analytical problem
    problem = thermal_block_problem(num_blocks=(XBLOCKS, YBLOCKS))

    # discretize using continuous finite elements
    fom, _ = discretize_stationary_cg(problem, diameter=1. / GRID_INTERVALS)

    return fom, problem.parameter_space


def discretize_fenics():
    from pymor.tools import mpi

    if mpi.parallel:
        from pymor.models.mpi import mpi_wrap_model
        fom = mpi_wrap_model(_discretize_fenics, use_with=True, pickle_local_spaces=False)
    else:
        fom = _discretize_fenics()
    return fom, fom.parameters.space((0.1, 1))


def _discretize_fenics():

    # assemble system matrices - FEniCS code
    ########################################

    import dolfin as df

    mesh = df.UnitSquareMesh(GRID_INTERVALS, GRID_INTERVALS, 'crossed')
    V = df.FunctionSpace(mesh, 'Lagrange', FENICS_ORDER)
    u = df.TrialFunction(V)
    v = df.TestFunction(V)

    diffusion = df.Expression('(lower0 <= x[0]) * (open0 ? (x[0] < upper0) : (x[0] <= upper0)) *'
                              '(lower1 <= x[1]) * (open1 ? (x[1] < upper1) : (x[1] <= upper1))',
                              lower0=0., upper0=0., open0=0,
                              lower1=0., upper1=0., open1=0,
                              element=df.FunctionSpace(mesh, 'DG', 0).ufl_element())

    def assemble_matrix(x, y, nx, ny):
        diffusion.user_parameters['lower0'] = x/nx
        diffusion.user_parameters['lower1'] = y/ny
        diffusion.user_parameters['upper0'] = (x + 1)/nx
        diffusion.user_parameters['upper1'] = (y + 1)/ny
        diffusion.user_parameters['open0'] = (x + 1 == nx)
        diffusion.user_parameters['open1'] = (y + 1 == ny)
        return df.assemble(df.inner(diffusion * df.nabla_grad(u), df.nabla_grad(v)) * df.dx)

    mats = [assemble_matrix(x, y, XBLOCKS, YBLOCKS)
            for x in range(XBLOCKS) for y in range(YBLOCKS)]
    mat0 = mats[0].copy()
    mat0.zero()
    h1_mat = df.assemble(df.inner(df.nabla_grad(u), df.nabla_grad(v)) * df.dx)

    f = df.Constant(1.) * v * df.dx
    F = df.assemble(f)

    bc = df.DirichletBC(V, 0., df.DomainBoundary())
    for m in mats:
        bc.zero(m)
    bc.apply(mat0)
    bc.apply(h1_mat)
    bc.apply(F)

    # wrap everything as a pyMOR model
    ##################################

    # FEniCS wrappers
    from pymor.bindings.fenics import FenicsMatrixOperator, FenicsVectorSpace, FenicsVisualizer

    # define parameter functionals (same as in pymor.analyticalproblems.thermalblock)
    parameter_functionals = [ProjectionParameterFunctional('diffusion',
                                                           size=YBLOCKS*XBLOCKS,
                                                           index=YBLOCKS - y - 1 + x*YBLOCKS)
                             for x in range(XBLOCKS) for y in range(YBLOCKS)]

    # wrap operators
    ops = [FenicsMatrixOperator(mat0, V, V)] + [FenicsMatrixOperator(m, V, V) for m in mats]
    op = LincombOperator(ops, [1.] + parameter_functionals)
    rhs = VectorOperator(FenicsVectorSpace(V).make_array([F]))
    h1_product = FenicsMatrixOperator(h1_mat, V, V, name='h1_0_semi')

    # build model
    visualizer = FenicsVisualizer(FenicsVectorSpace(V))
    fom = StationaryModel(op, rhs, products={'h1_0_semi': h1_product},
                          visualizer=visualizer)

    return fom


def discretize_fenicsx():
    from pymor.tools import mpi

    if mpi.parallel:
        raise NotImplementedError
    else:
        fom = _discretize_fenicsx()
    return fom, fom.parameters.space((0.1, 1))


def _discretize_fenicsx():

    # assemble system matrices - FEniCS code
    ########################################

    import numpy as np
    from dolfinx.fem import Constant, dirichletbc, form, functionspace, locate_dofs_topological
    from dolfinx.fem.petsc import assemble_matrix, assemble_vector, set_bc
    from dolfinx.mesh import CellType, DiagonalType, create_unit_square, locate_entities_boundary
    from petsc4py import PETSc
    from ufl import SpatialCoordinate, TestFunction, TrialFunction, conditional, dx, grad, inner, le, lt

    from pymor.tools.mpi import comm

    mesh = create_unit_square(comm, GRID_INTERVALS, GRID_INTERVALS, CellType.triangle, diagonal=DiagonalType.crossed)
    X = SpatialCoordinate(mesh)
    # Something weird is going on with ulf.lt, etc. and higher order elements. Probably related
    # to the UFL patch required to get this working. Matrix becomes singular with order higher
    # than 2.
    V = functionspace(mesh, ('Lagrange', FENICS_ORDER))

    fdim = mesh.topology.dim - 1
    boundary_facets = locate_entities_boundary(
        mesh, fdim, lambda x: np.full(x.shape[1], True, dtype=bool))
    bc = dirichletbc(PETSc.ScalarType(0), locate_dofs_topological(V, fdim, boundary_facets), V)

    u = TrialFunction(V)
    v = TestFunction(V)

    def diffusion(lower0, upper0, lower1, upper1, open0, open1):
        return (
            conditional(le(lower0, X[0]), 1, 0)
            * (int(open0) * conditional(lt(X[0], upper0), 1, 0) + int(not open0) * conditional(le(X[0], upper0), 1, 0))
            * conditional(le(lower1, X[1]), 1, 0)
            * (int(open1) * conditional(lt(X[1], upper1), 1, 0) + int(not open1) * conditional(le(X[1], upper1), 1, 0))
        )

    def ass_matrix(x, y, nx, ny):
        d = diffusion(x/nx, (x + 1)/nx, y/ny, (y + 1)/ny, (x + 1 == nx), (y + 1 == ny))
        blf = form(inner(d * grad(u), grad(v)) * dx)
<<<<<<< HEAD
        mat = assemble_matrix(blf, diagonal=0., bcs=[bc])
=======
        mat = assemble_matrix(blf, diag=0., bcs=[bc])
>>>>>>> 74505ff9
        mat.assemble()
        return mat

    mats = [ass_matrix(x, y, XBLOCKS, YBLOCKS)
            for x in range(XBLOCKS) for y in range(YBLOCKS)]

<<<<<<< HEAD
    mat0 = assemble_matrix(form(inner(Constant(mesh, 0.) * grad(u), grad(v)) * dx), diagonal=1., bcs=[bc])
    mat0.assemble()
    h1_mat = assemble_matrix(form(inner(grad(u), grad(v)) * dx), diagonal=1., bcs=[bc])
=======
    mat0 = assemble_matrix(form(inner(Constant(mesh, 0.) * grad(u), grad(v)) * dx), diag=1., bcs=[bc])
    mat0.assemble()
    h1_mat = assemble_matrix(form(inner(grad(u), grad(v)) * dx), diag=1., bcs=[bc])
>>>>>>> 74505ff9
    h1_mat.assemble()

    lf = form(v * dx)
    F = assemble_vector(lf)
    set_bc(F, [bc])

    # wrap everything as a pyMOR model
    ##################################

    # FEniCS wrappers
    from pymor.bindings.fenicsx import FenicsxMatrixOperator, FenicsxVisualizer

    # define parameter functionals (same as in pymor.analyticalproblems.thermalblock)
    parameter_functionals = [ProjectionParameterFunctional('diffusion',
                                                           size=YBLOCKS*XBLOCKS,
                                                           index=YBLOCKS - y - 1 + x*YBLOCKS)
                             for x in range(XBLOCKS) for y in range(YBLOCKS)]

    # wrap operators
    ops = [FenicsxMatrixOperator(mat0, V, V)] + [FenicsxMatrixOperator(m, V, V) for m in mats]
    op = LincombOperator(ops, [1.] + parameter_functionals)
    rhs = VectorOperator(op.range.make_array([F]))
    h1_product = FenicsxMatrixOperator(h1_mat, V, V, name='h1_0_semi')

    # build model
    visualizer = FenicsxVisualizer(op.source)
    fom = StationaryModel(op, rhs, products={'h1_0_semi': h1_product},
                          visualizer=visualizer)

    return fom


def discretize_ngsolve():
    import numpy as np
    from netgen.csg import CSGeometry, OrthoBrick, Pnt
    from ngsolve import (
        H1,
        BilinearForm,
        CoefficientFunction,
        LinearForm,
        Mesh,
        SymbolicBFI,
        SymbolicLFI,
        TaskManager,
        grad,
        ngsglobals,
    )

    ngsglobals.msg_level = 1

    geo = CSGeometry()
    obox = OrthoBrick(Pnt(-1, -1, -1), Pnt(1, 1, 1)).bc('outer')

    b = []
    b.append(OrthoBrick(Pnt(-1, -1, -1), Pnt(0.0, 0.0, 0.0)).mat('mat1').bc('inner'))
    b.append(OrthoBrick(Pnt(-1,  0, -1), Pnt(0.0, 1.0, 0.0)).mat('mat2').bc('inner'))
    b.append(OrthoBrick(Pnt(0,  -1, -1), Pnt(1.0, 0.0, 0.0)).mat('mat3').bc('inner'))
    b.append(OrthoBrick(Pnt(0,   0, -1), Pnt(1.0, 1.0, 0.0)).mat('mat4').bc('inner'))
    b.append(OrthoBrick(Pnt(-1, -1,  0), Pnt(0.0, 0.0, 1.0)).mat('mat5').bc('inner'))
    b.append(OrthoBrick(Pnt(-1,  0,  0), Pnt(0.0, 1.0, 1.0)).mat('mat6').bc('inner'))
    b.append(OrthoBrick(Pnt(0,  -1,  0), Pnt(1.0, 0.0, 1.0)).mat('mat7').bc('inner'))
    b.append(OrthoBrick(Pnt(0,   0,  0), Pnt(1.0, 1.0, 1.0)).mat('mat8').bc('inner'))
    box = (obox - b[0] - b[1] - b[2] - b[3] - b[4] - b[5] - b[6] - b[7])

    geo.Add(box)
    for bi in b:
        geo.Add(bi)
    # domain 0 is empty!

    mesh = Mesh(geo.GenerateMesh(maxh=0.3))

    # H1-conforming finite element space
    V = H1(mesh, order=NGS_ORDER, dirichlet='outer')
    v = V.TestFunction()
    u = V.TrialFunction()

    # Coeff as array: variable coefficient function (one CoefFct. per domain):
    sourcefct = CoefficientFunction([1 for i in range(9)])

    with TaskManager():
        # the right hand side
        f = LinearForm(V)
        f += SymbolicLFI(sourcefct * v)
        f.Assemble()

        # the bilinear-form
        mats = []
        coeffs = [[0, 1, 0, 0, 0, 0, 0, 0, 1],
                  [0, 0, 1, 0, 0, 0, 0, 1, 0],
                  [0, 0, 0, 1, 0, 0, 1, 0, 0],
                  [0, 0, 0, 0, 1, 1, 0, 0, 0]]
        for c in coeffs:
            diffusion = CoefficientFunction(c)
            a = BilinearForm(V, symmetric=False)
            a += SymbolicBFI(diffusion * grad(u) * grad(v), definedon=(np.where(np.array(c) == 1)[0] + 1).tolist())
            a.Assemble()
            mats.append(a.mat)

    from pymor.bindings.ngsolve import NGSolveMatrixOperator, NGSolveVectorSpace, NGSolveVisualizer

    space = NGSolveVectorSpace(V)
    op = LincombOperator([NGSolveMatrixOperator(m, space, space) for m in mats],
                         [ProjectionParameterFunctional('diffusion', len(coeffs), i) for i in range(len(coeffs))])

    h1_0_op = op.assemble(Mu(diffusion=[1] * len(coeffs))).with_(name='h1_0_semi')

    F = space.zeros()
    F.vectors[0].real_part.impl.vec.data = f.vec
    F = VectorOperator(F)

    fom = StationaryModel(op, F, visualizer=NGSolveVisualizer(mesh, V),
                          products={'h1_0_semi': h1_0_op})

    return fom, fom.parameters.space((0.1, 1))


def discretize_pymor_text():

    # setup analytical problem
    problem = text_problem(TEXT)

    # discretize using continuous finite elements
    fom, _ = discretize_stationary_cg(problem, diameter=1.)

    return fom, problem.parameter_space


####################################################################################################
# Reduction algorithms                                                                             #
####################################################################################################


def reduce_naive(fom, reductor, parameter_space, basis_size):

    training_set = parameter_space.sample_randomly(basis_size)

    for mu in training_set:
        reductor.extend_basis(fom.solve(mu), method='trivial')

    rom = reductor.reduce()

    return rom


def reduce_greedy(fom, reductor, parameter_space, snapshots, basis_size):

    training_set = parameter_space.sample_uniformly(snapshots)
    pool = new_parallel_pool()

    greedy_data = rb_greedy(fom, reductor, training_set,
                            extension_params={'method': 'gram_schmidt'},
                            max_extensions=basis_size,
                            pool=pool)

    return greedy_data['rom']


def reduce_adaptive_greedy(fom, reductor, parameter_space, validation_mus, basis_size):

    pool = new_parallel_pool()

    greedy_data = rb_adaptive_greedy(fom, reductor, parameter_space,
                                     validation_mus=-validation_mus,
                                     extension_params={'method': 'gram_schmidt'},
                                     max_extensions=basis_size,
                                     pool=pool)

    return greedy_data['rom']


def reduce_pod(fom, reductor, parameter_space, snapshots, basis_size):

    training_set = parameter_space.sample_uniformly(snapshots)

    snapshots = fom.operator.source.empty()
    for mu in training_set:
        snapshots.append(fom.solve(mu))

    basis, singular_values = pod(snapshots, modes=basis_size, product=reductor.products['RB'])
    reductor.extend_basis(basis, method='trivial')

    rom = reductor.reduce()

    return rom


if __name__ == '__main__':
    run(main)<|MERGE_RESOLUTION|>--- conflicted
+++ resolved
@@ -30,7 +30,7 @@
 ####################################################################################################
 
 def main(
-    model: Choices('pymor fenics fenicsx ngsolve pymor_text') = Argument(..., help='High-dimensional model.'),
+    model: Choices('pymor fenics ngsolve pymor_text') = Argument(..., help='High-dimensional model.'),
     alg: Choices('naive greedy adaptive_greedy pod') = Argument(..., help='The model reduction algorithm to use.'),
     snapshots: int = Argument(
         ...,
@@ -48,16 +48,10 @@
     if model == 'pymor':
         fom, parameter_space = discretize_pymor()
     elif model == 'fenics':
-<<<<<<< HEAD
-        fom, parameter_space = discretize_fenics()
-    elif model == 'fenicsx':
-        fom, parameter_space = discretize_fenicsx()
-=======
         if config.HAVE_FENICSX:
             fom, parameter_space = discretize_fenicsx()
         else:
             fom, parameter_space = discretize_fenics()
->>>>>>> 74505ff9
     elif model == 'ngsolve':
         config.require('NGSOLVE')
         fom, parameter_space = discretize_ngsolve()
@@ -260,26 +254,16 @@
     def ass_matrix(x, y, nx, ny):
         d = diffusion(x/nx, (x + 1)/nx, y/ny, (y + 1)/ny, (x + 1 == nx), (y + 1 == ny))
         blf = form(inner(d * grad(u), grad(v)) * dx)
-<<<<<<< HEAD
-        mat = assemble_matrix(blf, diagonal=0., bcs=[bc])
-=======
         mat = assemble_matrix(blf, diag=0., bcs=[bc])
->>>>>>> 74505ff9
         mat.assemble()
         return mat
 
     mats = [ass_matrix(x, y, XBLOCKS, YBLOCKS)
             for x in range(XBLOCKS) for y in range(YBLOCKS)]
 
-<<<<<<< HEAD
-    mat0 = assemble_matrix(form(inner(Constant(mesh, 0.) * grad(u), grad(v)) * dx), diagonal=1., bcs=[bc])
-    mat0.assemble()
-    h1_mat = assemble_matrix(form(inner(grad(u), grad(v)) * dx), diagonal=1., bcs=[bc])
-=======
     mat0 = assemble_matrix(form(inner(Constant(mesh, 0.) * grad(u), grad(v)) * dx), diag=1., bcs=[bc])
     mat0.assemble()
     h1_mat = assemble_matrix(form(inner(grad(u), grad(v)) * dx), diag=1., bcs=[bc])
->>>>>>> 74505ff9
     h1_mat.assemble()
 
     lf = form(v * dx)
