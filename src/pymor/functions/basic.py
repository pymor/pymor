--- conflicted
+++ resolved
@@ -133,15 +133,9 @@
 
     def evaluate(self, x, mu=None):
         x = np.array(x, copy=False, ndmin=1)
-<<<<<<< HEAD
-        #if self.dim_domain > 0:
-            #assert x.shape[-1] == self.dim_domain
-        if self._with_mu:
-=======
         assert x.shape[-1] == self.dim_domain
         if self.parametric:
             mu = self.parse_parameter(mu)
->>>>>>> 3c1651d8
             v = self._mapping(x, mu)
         else:
             assert self.check_parameter(mu)
