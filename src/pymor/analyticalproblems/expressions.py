--- conflicted
+++ resolved
@@ -48,10 +48,7 @@
 import operator
 from itertools import zip_longest
 from numbers import Number
-<<<<<<< HEAD
 from functools import reduce
-=======
->>>>>>> 6532dbfe
 
 import numpy as np
 
