# -*- coding: utf-8 -*-
# This file is part of the pyMOR project (http://www.pymor.org).
# Copyright 2013-2016 pyMOR developers and contributors. All rights reserved.
# License: BSD 2-Clause License (http://opensource.org/licenses/BSD-2-Clause)

<<<<<<< HEAD
=======
from __future__ import absolute_import, division, print_function

import numpy as np

>>>>>>> 6d92060b
from pymor.core.interfaces import ImmutableInterface
from pymor.domaindescriptions.basic import RectDomain
from pymor.functions.basic import ConstantFunction


class EllipticProblem(ImmutableInterface):
    """Affinely decomposed linear elliptic problem.

    The problem consists in solving ::

    |        Kd                                     Kv                             Kr
    | - ∇ ⋅ ∑  θ_{d,k}(μ) ⋅ d_k(x) ∇ u(x, μ) + ∇ ⋅ ∑  θ_{v,k}(μ) v_k(x) u(x, μ) + ∑  θ_{r,k}(μ) r_k(x) u(x, μ) = f(x, μ)
    |       k=0                                    k=0                            k=0

    for u.

    Parameters
    ----------
    domain
        A |DomainDescription| of the domain the problem is posed on.
    rhs
        The |Function| f(x, μ). `rhs.dim_domain` has to agree with the
        dimension of `domain`, whereas `rhs.shape_range` has to be `tuple()`.
    diffusion_functions
        List containing the |Functions| d_k(x), each having `shape_range`
        of either `tuple()` or `(dim domain, dim domain)`.
    diffusion_functionals
        List containing the |ParameterFunctionals| θ_{d,k}(μ). If
        `len(diffusion_functions) == 1`, `diffusion_functionals` is allowed
        to be `None`, in which case no parameter dependence is assumed.
    advection_functions
        List containing the |Functions| v_k(x), each having `shape_range`
        of `(dim domain, )`.
    advection_functionals
        List containing the |ParameterFunctionals| θ_{v,k}(μ). If
        `len(advection_functions) == 1`, `advection_functionals` is allowed
        to be `None`, in which case no parameter dependence is assumed.
    reaction_functions
        List containing the |Functions| r_k(x), each having `shape_range`
        of `tuple()`.
    reaction_functionals
        List containing the |ParameterFunctionals| θ_{r,k}(μ). If
        `len(reaction_functions) == 1`, `reaction_functionals` is allowed
        to be `None`, in which case no parameter dependence is assumed.
    dirichlet_data
        |Function| providing the Dirichlet boundary values in global coordinates.
    neumann_data
        |Function| providing the Neumann boundary values in global coordinates.
    robin_data
        Tuple of two |Functions| providing the Robin parameter and boundary values.
    parameter_space
        |ParameterSpace| for the problem.
    name
        Name of the problem.

    Attributes
    ----------
    domain
    rhs
    diffusion_functions
    diffusion_functionals
    advection_functions
    advection_functionals
    reaction_functions
    reaction_functionals
    dirichlet_data
    neumann_data
    robin_data
    """

    def __init__(self, domain=RectDomain(), rhs=ConstantFunction(dim_domain=2),
                 diffusion_functions=None,
                 diffusion_functionals=None,
                 advection_functions=None,
                 advection_functionals=None,
                 reaction_functions=None,
                 reaction_functionals=None,
                 dirichlet_data=None, neumann_data=None, robin_data=None,
                 parameter_space=None, name=None):
        assert diffusion_functions is None or isinstance(diffusion_functions, (tuple, list))
        assert advection_functions is None or isinstance(advection_functions, (tuple, list))
        assert reaction_functions is None or isinstance(reaction_functions, (tuple, list))

        assert diffusion_functionals is None and diffusion_functions is None \
            or diffusion_functionals is None and len(diffusion_functions) == 1 \
            or len(diffusion_functionals) == len(diffusion_functions)
        assert advection_functionals is None and advection_functions is None \
            or advection_functionals is None and len(advection_functions) == 1 \
            or len(advection_functionals) == len(advection_functions)
        assert reaction_functionals is None and reaction_functions is None \
            or reaction_functionals is None and len(reaction_functions) == 1 \
            or len(reaction_functionals) == len(reaction_functions)

        # for backward compatibility:
        if (diffusion_functions is None and advection_functions is None and reaction_functions is None):
            diffusion_functions = (ConstantFunction(dim_domain=2),)

        # dim_domain:
        if diffusion_functions is not None:
            dim_domain = diffusion_functions[0].dim_domain

        assert rhs.dim_domain == dim_domain
        if diffusion_functions is not None:
            for f in diffusion_functions:
                assert f.dim_domain == dim_domain
        if advection_functions is not None:
            for f in advection_functions:
                assert f.dim_domain == dim_domain
        if reaction_functions is not None:
            for f in reaction_functions:
                assert f.dim_domain == dim_domain

        assert dirichlet_data is None or dirichlet_data.dim_domain == dim_domain
        assert neumann_data is None or neumann_data.dim_domain == dim_domain
        assert robin_data is None or (isinstance(robin_data, tuple) and len(robin_data) == 2)
        assert robin_data is None or np.all([f.dim_domain == dim_domain for f in robin_data])
        self.domain = domain
        self.rhs = rhs
        self.diffusion_functions = diffusion_functions
        self.diffusion_functionals = diffusion_functionals
        self.advection_functions = advection_functions
        self.advection_functionals = advection_functionals
        self.reaction_functions = reaction_functions
        self.reaction_functionals = reaction_functionals
        self.dirichlet_data = dirichlet_data
        self.neumann_data = neumann_data
        self.robin_data = robin_data
        self.parameter_space = parameter_space
        self.name = name<|MERGE_RESOLUTION|>--- conflicted
+++ resolved
@@ -3,13 +3,8 @@
 # Copyright 2013-2016 pyMOR developers and contributors. All rights reserved.
 # License: BSD 2-Clause License (http://opensource.org/licenses/BSD-2-Clause)
 
-<<<<<<< HEAD
-=======
-from __future__ import absolute_import, division, print_function
-
 import numpy as np
 
->>>>>>> 6d92060b
 from pymor.core.interfaces import ImmutableInterface
 from pymor.domaindescriptions.basic import RectDomain
 from pymor.functions.basic import ConstantFunction
