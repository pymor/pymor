# -*- coding: utf-8 -*-
# This file is part of the pyMOR project (http://www.pymor.org).
# Copyright 2013-2016 pyMOR developers and contributors. All rights reserved.
# License: BSD 2-Clause License (http://opensource.org/licenses/BSD-2-Clause)

"""This module contains some iterative linear solvers which only use the |Operator| interface"""

from collections import OrderedDict

import numpy as np

from pymor.core.defaults import defaults, defaults_sid
from pymor.core.exceptions import InversionError
from pymor.core.logger import getLogger


_options = None
_options_sid = None


@defaults('default_solver', 'default_least_squares_solver', 'generic_lgmres_tol', 'generic_lgmres_maxiter',
          'generic_lgmres_inner_m', 'generic_lgmres_outer_k', 'least_squares_generic_lsmr_damp',
          'least_squares_generic_lsmr_atol', 'least_squares_generic_lsmr_btol', 'least_squares_generic_lsmr_conlim',
          'least_squares_generic_lsmr_maxiter', 'least_squares_generic_lsmr_show',
          'least_squares_generic_lsqr_atol', 'least_squares_generic_lsqr_btol', 'least_squares_generic_lsqr_conlim',
          'least_squares_generic_lsqr_iter_lim', 'least_squares_generic_lsqr_show',
          sid_ignore=('least_squares_generic_lsmr_show', 'least_squares_generic_lsqr_show'))
def options(default_solver='generic_lgmres',
            default_least_squares_solver='least_squares_generic_lsmr',
            generic_lgmres_tol=1e-5,
            generic_lgmres_maxiter=1000,
            generic_lgmres_inner_m=39,
            generic_lgmres_outer_k=3,
            least_squares_generic_lsmr_damp=0.0,
            least_squares_generic_lsmr_atol=1e-6,
            least_squares_generic_lsmr_btol=1e-6,
            least_squares_generic_lsmr_conlim=1e8,
            least_squares_generic_lsmr_maxiter=None,
            least_squares_generic_lsmr_show=False,
            least_squares_generic_lsqr_damp=0.0,
            least_squares_generic_lsqr_atol=1e-6,
            least_squares_generic_lsqr_btol=1e-6,
            least_squares_generic_lsqr_conlim=1e8,
            least_squares_generic_lsqr_iter_lim=None,
            least_squares_generic_lsqr_show=False):
    """Returns |solver_options| (with default values) for arbitrary linear |Operators|.

    Parameters
    ----------
    default_solver
        Default solver to use (generic_lgmres, least_squares_generic_lsmr, least_squares_generic_lsqr).
    default_least_squares_solver
        Default solver to use for least squares problems (least_squares_generic_lsmr,
        least_squares_generic_lsqr).
    generic_lgmres_tol
        See :func:`scipy.sparse.linalg.lgmres`.
    generic_lgmres_maxiter
        See :func:`scipy.sparse.linalg.lgmres`.
    generic_lgmres_inner_m
        See :func:`scipy.sparse.linalg.lgmres`.
    generic_lgmres_outer_k
        See :func:`scipy.sparse.linalg.lgmres`.
    least_squares_generic_lsmr_damp
        See :func:`scipy.sparse.linalg.lsmr`.
    least_squares_generic_lsmr_atol
        See :func:`scipy.sparse.linalg.lsmr`.
    least_squares_generic_lsmr_btol
        See :func:`scipy.sparse.linalg.lsmr`.
    least_squares_generic_lsmr_conlim
        See :func:`scipy.sparse.linalg.lsmr`.
    least_squares_generic_lsmr_maxiter
        See :func:`scipy.sparse.linalg.lsmr`.
    least_squares_generic_lsmr_show
        See :func:`scipy.sparse.linalg.lsmr`.
    least_squares_generic_lsqr_damp
        See :func:`scipy.sparse.linalg.lsqr`.
    least_squares_generic_lsqr_atol
        See :func:`scipy.sparse.linalg.lsqr`.
    least_squares_generic_lsqr_btol
        See :func:`scipy.sparse.linalg.lsqr`.
    least_squares_generic_lsqr_conlim
        See :func:`scipy.sparse.linalg.lsqr`.
    least_squares_generic_lsqr_iter_lim
        See :func:`scipy.sparse.linalg.lsqr`.
    least_squares_generic_lsqr_show
        See :func:`scipy.sparse.linalg.lsqr`.

    Returns
    -------
    A tuple of possible values for |solver_options|.
    """

    assert default_least_squares_solver.startswith('least_squares')

    global _options, _options_sid
    if _options and _options_sid == defaults_sid():
        return _options
    opts = (('generic_lgmres', {'type': 'generic_lgmres',
                                'tol': generic_lgmres_tol,
                                'maxiter': generic_lgmres_maxiter,
                                'inner_m': generic_lgmres_inner_m,
                                'outer_k': generic_lgmres_outer_k}),
            ('least_squares_generic_lsmr', {'type': 'least_squares_generic_lsmr',
                                            'damp': least_squares_generic_lsmr_damp,
                                            'atol': least_squares_generic_lsmr_atol,
                                            'btol': least_squares_generic_lsmr_btol,
                                            'conlim': least_squares_generic_lsmr_conlim,
                                            'maxiter': least_squares_generic_lsmr_maxiter,
                                            'show': least_squares_generic_lsmr_show}),
            ('least_squares_generic_lsqr', {'type': 'least_squares_generic_lsqr',
                                            'damp': least_squares_generic_lsqr_damp,
                                            'atol': least_squares_generic_lsqr_atol,
                                            'btol': least_squares_generic_lsqr_btol,
                                            'conlim': least_squares_generic_lsqr_conlim,
                                            'iter_lim': least_squares_generic_lsqr_iter_lim,
                                            'show': least_squares_generic_lsqr_show}))
    opts = OrderedDict(opts)
    def_opt = opts.pop(default_solver)
    if default_least_squares_solver != default_solver:
        def_ls_opt = opts.pop(default_least_squares_solver)
        _options = OrderedDict(((default_solver, def_opt),
                                (default_least_squares_solver, def_ls_opt)))
    else:
        _options = OrderedDict(((default_solver, def_opt),))
    _options.update(opts)
    _options_sid = defaults_sid()
    return _options


def apply_inverse(op, rhs, options=None):
    """Solve linear equation system.

    Applies the inverse of `op` to the vectors in `rhs`.

    Parameters
    ----------
    op
        The linear, non-parametric |Operator| to invert.
    rhs
        |VectorArray| of right-hand sides for the equation system.
    options
        The solver options to use. (See :func:`options`.)

    Returns
    -------
    |VectorArray| of the solution vectors.
    """

    def_opts = globals()['options']()

    if options is None:
<<<<<<< HEAD
        options = next(iter(default_options.values()))
    elif isinstance(options, str):
        if options == 'least_squares':
            for k, v in default_options.items():
=======
        options = def_opts.values()[0]
    elif isinstance(options, str):
        if options == 'least_squares':
            for k, v in def_opts.iteritems():
>>>>>>> 6d92060b
                if k.startswith('least_squares'):
                    options = v
                    break
            assert not isinstance(options, str)
        else:
            options = def_opts[options]
    else:
<<<<<<< HEAD
        assert 'type' in options and options['type'] in default_options \
            and options.keys() <= default_options[options['type']].keys()
=======
        assert 'type' in options and options['type'] in def_opts \
            and options.viewkeys() <= def_opts[options['type']].viewkeys()
>>>>>>> 6d92060b
        user_options = options
        options = def_opts[user_options['type']]
        options.update(user_options)

    R = op.source.empty(reserve=len(rhs))

    if options['type'] == 'generic_lgmres':
        for i in range(len(rhs)):
            r, info = lgmres(op, rhs.copy(i),
                             tol=options['tol'],
                             maxiter=options['maxiter'],
                             inner_m=options['inner_m'],
                             outer_k=options['outer_k'])
            if info > 0:
                raise InversionError('lgmres failed to converge after {} iterations'.format(info))
            assert info == 0
            R.append(r)
    elif options['type'] == 'least_squares_generic_lsmr':
        for i in range(len(rhs)):
            r, info, itn, _, _, _, _, _ = lsmr(op, rhs.copy(i),
                                               damp=options['damp'],
                                               atol=options['atol'],
                                               btol=options['btol'],
                                               conlim=options['conlim'],
                                               maxiter=options['maxiter'],
                                               show=options['show'])
            assert 0 <= info <= 7
            if info == 7:
                raise InversionError('lsmr failed to converge after {} iterations'.format(itn))
            getLogger('pymor.algorithms.genericsolvers.lsmr').info('Converged after {} iterations'.format(itn))
            R.append(r)
    elif options['type'] == 'least_squares_generic_lsqr':
        for i in range(len(rhs)):
            r, info, itn, _, _, _, _, _, _ = lsqr(op, rhs.copy(i),
                                                  damp=options['damp'],
                                                  atol=options['atol'],
                                                  btol=options['btol'],
                                                  conlim=options['conlim'],
                                                  iter_lim=options['iter_lim'],
                                                  show=options['show'])
            assert 0 <= info <= 7
            if info == 7:
                raise InversionError('lsmr failed to converge after {} iterations'.format(itn))
            getLogger('pymor.algorithms.genericsolvers.lsqr').info('Converged after {} iterations'.format(itn))
            R.append(r)
    else:
        raise ValueError('Unknown solver type')

    return R


# The following code is an adapted version of
# scipy.sparse.linalg.lgmres.
# Original copyright notice:
#
# Copyright (C) 2009, Pauli Virtanen <pav@iki.fi>
# Distributed under the same license as Scipy.


def lgmres(A, b, x0=None, tol=1e-5, maxiter=1000, M=None, callback=None,
           inner_m=30, outer_k=3, outer_v=None, store_outer_Av=True):
    if A.source != A.range:
        raise InversionError
    from scipy.linalg.basic import lstsq
    x = A.source.zeros() if x0 is None else x0.copy()

    # psolve = M.matvec

    if outer_v is None:
        outer_v = []

    b_norm = b.l2_norm()[0]
    if b_norm == 0:
        b_norm = 1

    for k_outer in range(maxiter):
        r_outer = A.apply(x) - b

        # -- callback
        if callback is not None:
            callback(x)

        # -- check stopping condition
        r_norm = r_outer.l2_norm()[0]
        if r_norm < tol * b_norm or r_norm < tol:
            break

        # -- inner LGMRES iteration
        vs0 = -r_outer   # -psolve(r_outer)
        inner_res_0 = vs0.l2_norm()[0]

        if inner_res_0 == 0:
            rnorm = r_outer.l2_norm()[0]
            raise RuntimeError("Preconditioner returned a zero vector; "
                               "|v| ~ %.1g, |M v| = 0" % rnorm)

        vs0.scal(1.0/inner_res_0)
        hs = []
        vs = [vs0]
        ws = []
        y = None

        for j in range(1, 1 + inner_m + len(outer_v)):
            # -- Arnoldi process:
            #
            #    Build an orthonormal basis V and matrices W and H such that
            #        A W = V H
            #    Columns of W, V, and H are stored in `ws`, `vs` and `hs`.
            #
            #    The first column of V is always the residual vector, `vs0`;
            #    V has *one more column* than the other of the three matrices.
            #
            #    The other columns in V are built by feeding in, one
            #    by one, some vectors `z` and orthonormalizing them
            #    against the basis so far. The trick here is to
            #    feed in first some augmentation vectors, before
            #    starting to construct the Krylov basis on `v0`.
            #
            #    It was shown in [BJM]_ that a good choice (the LGMRES choice)
            #    for these augmentation vectors are the `dx` vectors obtained
            #    from a couple of the previous restart cycles.
            #
            #    Note especially that while `vs0` is always the first
            #    column in V, there is no reason why it should also be
            #    the first column in W. (In fact, below `vs0` comes in
            #    W only after the augmentation vectors.)
            #
            #    The rest of the algorithm then goes as in GMRES, one
            #    solves a minimization problem in the smaller subspace
            #    spanned by W (range) and V (image).
            #
            #    XXX: Below, I'm lazy and use `lstsq` to solve the
            #    small least squares problem. Performance-wise, this
            #    is in practice acceptable, but it could be nice to do
            #    it on the fly with Givens etc.
            #

            #     ++ evaluate
            v_new = None
            if j < len(outer_v) + 1:
                z, v_new = outer_v[j-1]
            elif j == len(outer_v) + 1:
                z = vs0
            else:
                z = vs[-1]

            if v_new is None:
                v_new = A.apply(z)  # psolve(matvec(z))
            else:
                # Note: v_new is modified in-place below. Must make a
                # copy to ensure that the outer_v vectors are not
                # clobbered.
                v_new = v_new.copy()

            #     ++ orthogonalize
            hcur = []
            for v in vs:
                alpha = v.dot(v_new)[0, 0]
                hcur.append(alpha)
                v_new.axpy(-alpha, v)  # v_new -= alpha*v
            hcur.append(v_new.l2_norm()[0])

            if hcur[-1] == 0:
                # Exact solution found; bail out.
                # Zero basis vector (v_new) in the least-squares problem
                # does no harm, so we can just use the same code as usually;
                # it will give zero (inner) residual as a result.
                bailout = True
            else:
                bailout = False
                v_new.scal(1.0/hcur[-1])

            vs.append(v_new)
            hs.append(hcur)
            ws.append(z)

            # XXX: Ugly: should implement the GMRES iteration properly,
            #      with Givens rotations and not using lstsq. Instead, we
            #      spare some work by solving the LSQ problem only every 5
            #      iterations.
            if not bailout and j % 5 != 1 and j < inner_m + len(outer_v) - 1:
                continue

            # -- GMRES optimization problem
            hess = np.zeros((j+1, j))
            e1 = np.zeros((j+1,))
            e1[0] = inner_res_0
            for q in range(j):
                hess[:(q+2), q] = hs[q]

            y, resids, rank, s = lstsq(hess, e1)
            inner_res = np.linalg.norm(np.dot(hess, y) - e1)

            # -- check for termination
            if inner_res < tol * inner_res_0:
                break

        # -- GMRES terminated: eval solution
        dx = ws[0]*y[0]
        for w, yc in zip(ws[1:], y[1:]):
            dx.axpy(yc, w)  # dx += w*yc

        # -- Store LGMRES augmentation vectors
        nx = dx.l2_norm()[0]
        if store_outer_Av:
            q = np.dot(hess, y)
            ax = vs[0]*q[0]
            for v, qc in zip(vs[1:], q[1:]):
                ax.axpy(qc, v)
            outer_v.append((dx * (1./nx), ax * (1./nx)))
        else:
            outer_v.append((dx * (1./nx), None))

        # -- Retain only a finite number of augmentation vectors
        while len(outer_v) > outer_k:
            del outer_v[0]

        # -- Apply step
        x += dx
    else:
        # didn't converge ...
        return x, maxiter

    getLogger('pymor.algorithms.genericsolvers.lgmres').info('Converged after {} iterations'.format(k_outer + 1))

    return x, 0


# The following code is an adapted version of
# scipy.sparse.linalg.lsqr.
# Original copyright notice:
#
# Sparse Equations and Least Squares.
#
# The original Fortran code was written by C. C. Paige and M. A. Saunders as
# described in
#
# C. C. Paige and M. A. Saunders, LSQR: An algorithm for sparse linear
# equations and sparse least squares, TOMS 8(1), 43--71 (1982).
#
# C. C. Paige and M. A. Saunders, Algorithm 583; LSQR: Sparse linear
# equations and least-squares problems, TOMS 8(2), 195--209 (1982).
#
# It is licensed under the following BSD license:
#
# Copyright (c) 2006, Systems Optimization Laboratory
# All rights reserved.
#
# Redistribution and use in source and binary forms, with or without
# modification, are permitted provided that the following conditions are
# met:
#
#     * Redistributions of source code must retain the above copyright
#       notice, this list of conditions and the following disclaimer.
#
#     * Redistributions in binary form must reproduce the above
#       copyright notice, this list of conditions and the following
#       disclaimer in the documentation and/or other materials provided
#       with the distribution.
#
#     * Neither the name of Stanford University nor the names of its
#       contributors may be used to endorse or promote products derived
#       from this software without specific prior written permission.
#
# THIS SOFTWARE IS PROVIDED BY THE COPYRIGHT HOLDERS AND CONTRIBUTORS
# "AS IS" AND ANY EXPRESS OR IMPLIED WARRANTIES, INCLUDING, BUT NOT
# LIMITED TO, THE IMPLIED WARRANTIES OF MERCHANTABILITY AND FITNESS FOR
# A PARTICULAR PURPOSE ARE DISCLAIMED. IN NO EVENT SHALL THE COPYRIGHT
# OWNER OR CONTRIBUTORS BE LIABLE FOR ANY DIRECT, INDIRECT, INCIDENTAL,
# SPECIAL, EXEMPLARY, OR CONSEQUENTIAL DAMAGES (INCLUDING, BUT NOT
# LIMITED TO, PROCUREMENT OF SUBSTITUTE GOODS OR SERVICES; LOSS OF USE,
# DATA, OR PROFITS; OR BUSINESS INTERRUPTION) HOWEVER CAUSED AND ON ANY
# THEORY OF LIABILITY, WHETHER IN CONTRACT, STRICT LIABILITY, OR TORT
# (INCLUDING NEGLIGENCE OR OTHERWISE) ARISING IN ANY WAY OUT OF THE USE
# OF THIS SOFTWARE, EVEN IF ADVISED OF THE POSSIBILITY OF SUCH DAMAGE.
#
# The Fortran code was translated to Python for use in CVXOPT by Jeffery
# Kline with contributions by Mridul Aanjaneya and Bob Myhill.
#
# Adapted for SciPy by Stefan van der Walt.


def _sym_ortho(a, b):
    if b == 0:
        return np.sign(a), 0, abs(a)
    elif a == 0:
        return 0, np.sign(b), abs(b)
    elif abs(b) > abs(a):
        tau = a / b
        s = np.sign(b) / np.sqrt(1 + tau * tau)
        c = s * tau
        r = b / s
    else:
        tau = b / a
        c = np.sign(a) / np.sqrt(1+tau*tau)
        s = c * tau
        r = a / c
    return c, s, r


def lsqr(A, b, damp=0.0, atol=1e-8, btol=1e-8, conlim=1e8,
         iter_lim=None, show=False):
    m, n = A.range.dim, A.source.dim
    if iter_lim is None:
        iter_lim = 2 * n

    msg = ('The exact solution is  x = 0                              ',
           'Ax - b is small enough, given atol, btol                  ',
           'The least-squares solution is good enough, given atol     ',
           'The estimate of cond(Abar) has exceeded conlim            ',
           'Ax - b is small enough for this machine                   ',
           'The least-squares solution is good enough for this machine',
           'Cond(Abar) seems to be too large for this machine         ',
           'The iteration limit has been reached                      ')

    if show:
        print(' ')
        print('LSQR            Least-squares solution of  Ax = b')
        str1 = 'The matrix A has %8g rows  and %8g cols' % (m, n)
        str2 = 'damp = %20.14e  ' % (damp)
        str3 = 'atol = %8.2e                 conlim = %8.2e' % (atol, conlim)
        str4 = 'btol = %8.2e               iter_lim = %8g' % (btol, iter_lim)
        print(str1)
        print(str2)
        print(str3)
        print(str4)

    itn = 0
    istop = 0
    # nstop = 0
    ctol = 0
    if conlim > 0:
        ctol = 1/conlim
    anorm = 0
    acond = 0
    dampsq = damp**2
    ddnorm = 0
    res2 = 0
    xnorm = 0
    xxnorm = 0
    z = 0
    cs2 = -1
    sn2 = 0

    """
    Set up the first vectors u and v for the bidiagonalization.
    These satisfy  beta*u = b,  alfa*v = A'u.
    """
    # __xm = A.range.zeros()  # a matrix for temporary holding
    # __xn = A.source.zeros()  # a matrix for temporary holding
    v = A.source.zeros()
    u = b.copy()
    x = A.source.zeros()
    alfa = 0
    beta = u.l2_norm()[0]
    w = A.source.zeros()

    if beta > 0:
        u.scal(1/beta)
        v = A.apply_adjoint(u)
        alfa = v.l2_norm()[0]

    if alfa > 0:
        v.scal(1/alfa)
        w = v.copy()

    rhobar = alfa
    phibar = beta
    bnorm = beta
    rnorm = beta
    r1norm = rnorm
    r2norm = rnorm

    # Reverse the order here from the original matlab code because
    # there was an error on return when arnorm==0
    arnorm = alfa * beta
    if arnorm == 0:
        print(msg[0])
        return x, istop, itn, r1norm, r2norm, anorm, acond, arnorm, xnorm

    head1 = '   Itn      x[0]       r1norm     r2norm '
    head2 = ' Compatible    LS      Norm A   Cond A'

    if show:
        print(' ')
        print(head1, head2)
        test1 = 1
        test2 = alfa / beta
        str1 = '%6g %12.5e' % (itn, x.components([0])[0])
        str2 = ' %10.3e %10.3e' % (r1norm, r2norm)
        str3 = '  %8.1e %8.1e' % (test1, test2)
        print(str1, str2, str3)

    # Main iteration loop.
    while itn < iter_lim:
        itn = itn + 1
        """
        %     Perform the next step of the bidiagonalization to obtain the
        %     next  beta, u, alfa, v.  These satisfy the relations
        %                beta*u  =  a*v   -  alfa*u,
        %                alfa*v  =  A'*u  -  beta*v.
        """
        u = A.apply(v) - u * alfa
        beta = u.l2_norm()[0]

        if beta > 0:
            u.scal(1/beta)
            anorm = np.sqrt(anorm**2 + alfa**2 + beta**2 + damp**2)
            v = A.apply_adjoint(u) - v * beta
            alfa = v.l2_norm()[0]
            if alfa > 0:
                v.scal(1 / alfa)

        # Use a plane rotation to eliminate the damping parameter.
        # This alters the diagonal (rhobar) of the lower-bidiagonal matrix.
        rhobar1 = np.sqrt(rhobar**2 + damp**2)
        cs1 = rhobar / rhobar1
        sn1 = damp / rhobar1
        psi = sn1 * phibar
        phibar = cs1 * phibar

        # Use a plane rotation to eliminate the subdiagonal element (beta)
        # of the lower-bidiagonal matrix, giving an upper-bidiagonal matrix.
        cs, sn, rho = _sym_ortho(rhobar1, beta)

        theta = sn * alfa
        rhobar = -cs * alfa
        phi = cs * phibar
        phibar = sn * phibar
        tau = sn * phi

        # Update x and w.
        t1 = phi / rho
        t2 = -theta / rho
        dk = w * (1 / rho)

        x = x + w * t1
        w = v + w * t2
        ddnorm = ddnorm + dk.l2_norm()[0]**2

        # Use a plane rotation on the right to eliminate the
        # super-diagonal element (theta) of the upper-bidiagonal matrix.
        # Then use the result to estimate norm(x).
        delta = sn2 * rho
        gambar = -cs2 * rho
        rhs = phi - delta * z
        zbar = rhs / gambar
        xnorm = np.sqrt(xxnorm + zbar**2)
        gamma = np.sqrt(gambar**2 + theta**2)
        cs2 = gambar / gamma
        sn2 = theta / gamma
        z = rhs / gamma
        xxnorm = xxnorm + z**2

        # Test for convergence.
        # First, estimate the condition of the matrix  Abar,
        # and the norms of  rbar  and  Abar'rbar.
        acond = anorm * np.sqrt(ddnorm)
        res1 = phibar**2
        res2 = res2 + psi**2
        rnorm = np.sqrt(res1 + res2)
        arnorm = alfa * abs(tau)

        # Distinguish between
        #    r1norm = ||b - Ax|| and
        #    r2norm = rnorm in current code
        #           = sqrt(r1norm^2 + damp^2*||x||^2).
        #    Estimate r1norm from
        #    r1norm = sqrt(r2norm^2 - damp^2*||x||^2).
        # Although there is cancellation, it might be accurate enough.
        r1sq = rnorm**2 - dampsq * xxnorm
        r1norm = np.sqrt(abs(r1sq))
        if r1sq < 0:
            r1norm = -r1norm
        r2norm = rnorm

        # Now use these norms to estimate certain other quantities,
        # some of which will be small near a solution.
        test1 = rnorm / bnorm
        test2 = arnorm / (anorm * rnorm)
        test3 = 1 / acond
        t1 = test1 / (1 + anorm * xnorm / bnorm)
        rtol = btol + atol * anorm * xnorm / bnorm

        # The following tests guard against extremely small values of
        # atol, btol  or  ctol.  (The user may have set any or all of
        # the parameters  atol, btol, conlim  to 0.)
        # The effect is equivalent to the normal tests using
        # atol = eps,  btol = eps,  conlim = 1/eps.
        if itn >= iter_lim:
            istop = 7
        if 1 + test3 <= 1:
            istop = 6
        if 1 + test2 <= 1:
            istop = 5
        if 1 + t1 <= 1:
            istop = 4

        # Allow for tolerances set by the user.
        if test3 <= ctol:
            istop = 3
        if test2 <= atol:
            istop = 2
        if test1 <= rtol:
            istop = 1

        # See if it is time to print something.
        prnt = False
        if n <= 40:
            prnt = True
        if itn <= 10:
            prnt = True
        if itn >= iter_lim-10:
            prnt = True
        # if itn%10 == 0: prnt = True
        if test3 <= 2*ctol:
            prnt = True
        if test2 <= 10*atol:
            prnt = True
        if test1 <= 10*rtol:
            prnt = True
        if istop != 0:
            prnt = True

        if prnt:
            if show:
                str1 = '%6g %12.5e' % (itn, x.components([0])[0])
                str2 = ' %10.3e %10.3e' % (r1norm, r2norm)
                str3 = '  %8.1e %8.1e' % (test1, test2)
                str4 = ' %8.1e %8.1e' % (anorm, acond)
                print(str1, str2, str3, str4)

        if istop != 0:
            break

    # End of iteration loop.
    # Print the stopping condition.
    if show:
        print(' ')
        print('LSQR finished')
        print(msg[istop])
        print(' ')
        str1 = 'istop =%8g   r1norm =%8.1e' % (istop, r1norm)
        str2 = 'anorm =%8.1e   arnorm =%8.1e' % (anorm, arnorm)
        str3 = 'itn   =%8g   r2norm =%8.1e' % (itn, r2norm)
        str4 = 'acond =%8.1e   xnorm  =%8.1e' % (acond, xnorm)
        print(str1 + '   ' + str2)
        print(str3 + '   ' + str4)
        print(' ')

    return x, istop, itn, r1norm, r2norm, anorm, acond, arnorm, xnorm


# The following code is an adapted version of
# scipy.sparse.linalg.lsqr.
# Original copyright notice:
#
# Copyright (C) 2010 David Fong and Michael Saunders
#
# LSMR uses an iterative method.
#
# 07 Jun 2010: Documentation updated
# 03 Jun 2010: First release version in Python
#
# David Chin-lung Fong            clfong@stanford.edu
# Institute for Computational and Mathematical Engineering
# Stanford University
#
# Michael Saunders                saunders@stanford.edu
# Systems Optimization Laboratory
# Dept of MS&E, Stanford University.


def lsmr(A, b, damp=0.0, atol=1e-6, btol=1e-6, conlim=1e8,
         maxiter=None, show=False):

    msg = ('The exact solution is  x = 0                              ',
           'Ax - b is small enough, given atol, btol                  ',
           'The least-squares solution is good enough, given atol     ',
           'The estimate of cond(Abar) has exceeded conlim            ',
           'Ax - b is small enough for this machine                   ',
           'The least-squares solution is good enough for this machine',
           'Cond(Abar) seems to be too large for this machine         ',
           'The iteration limit has been reached                      ')

    hdg1 = '   itn      x(1)       norm r    norm A''r'
    hdg2 = ' compatible   LS      norm A   cond A'
    pfreq = 20   # print frequency (for repeating the heading)
    pcount = 0   # print counter

    m, n = A.range.dim, A.source.dim

    # stores the num of singular values
    minDim = min([m, n])

    if maxiter is None:
        maxiter = minDim

    if show:
        print(' ')
        print('LSMR            Least-squares solution of  Ax = b\n')
        print('The matrix A has %8g rows  and %8g cols' % (m, n))
        print('damp = %20.14e\n' % (damp))
        print('atol = %8.2e                 conlim = %8.2e\n' % (atol, conlim))
        print('btol = %8.2e             maxiter = %8g\n' % (btol, maxiter))

    u = b.copy()
    beta = u.l2_norm()[0]

    v = A.source.zeros()
    alpha = 0

    if beta > 0:
        u.scal(1 / beta)
        v = A.apply_adjoint(u)
        alpha = v.l2_norm()[0]

    if alpha > 0:
        v.scal(1 / alpha)

    # Initialize variables for 1st iteration.

    itn = 0
    zetabar = alpha * beta
    alphabar = alpha
    rho = 1
    rhobar = 1
    cbar = 1
    sbar = 0

    h = v.copy()
    hbar = A.source.zeros()
    x = A.source.zeros()

    # Initialize variables for estimation of ||r||.

    betadd = beta
    betad = 0
    rhodold = 1
    tautildeold = 0
    thetatilde = 0
    zeta = 0
    d = 0

    # Initialize variables for estimation of ||A|| and cond(A)

    normA2 = alpha * alpha
    maxrbar = 0
    minrbar = 1e+100
    normA = np.sqrt(normA2)
    condA = 1
    normx = 0

    # Items for use in stopping rules.
    normb = beta
    istop = 0
    ctol = 0
    if conlim > 0:
        ctol = 1 / conlim
    normr = beta

    # Reverse the order here from the original matlab code because
    # there was an error on return when arnorm==0
    normar = alpha * beta
    if normar == 0:
        if show:
            print(msg[0])
        return x, istop, itn, normr, normar, normA, condA, normx

    if show:
        print(' ')
        print(hdg1, hdg2)
        test1 = 1
        test2 = alpha / beta
        str1 = '%6g %12.5e' % (itn, x.components([0])[0])
        str2 = ' %10.3e %10.3e' % (normr, normar)
        str3 = '  %8.1e %8.1e' % (test1, test2)
        print(''.join([str1, str2, str3]))

    # Main iteration loop.
    while itn < maxiter:
        itn = itn + 1

        # Perform the next step of the bidiagonalization to obtain the
        # next  beta, u, alpha, v.  These satisfy the relations
        #         beta*u  =  a*v   -  alpha*u,
        #        alpha*v  =  A'*u  -  beta*v.

        u = A.apply(v) - u * alpha
        beta = u.l2_norm()[0]

        if beta > 0:
            u.scal(1 / beta)
            v = A.apply_adjoint(u) - v * beta
            alpha = v.l2_norm()[0]
            if alpha > 0:
                v.scal(1 / alpha)

        # At this point, beta = beta_{k+1}, alpha = alpha_{k+1}.

        # Construct rotation Qhat_{k,2k+1}.

        chat, shat, alphahat = _sym_ortho(alphabar, damp)

        # Use a plane rotation (Q_i) to turn B_i to R_i

        rhoold = rho
        c, s, rho = _sym_ortho(alphahat, beta)
        thetanew = s*alpha
        alphabar = c*alpha

        # Use a plane rotation (Qbar_i) to turn R_i^T to R_i^bar

        rhobarold = rhobar
        zetaold = zeta
        thetabar = sbar * rho
        rhotemp = cbar * rho
        cbar, sbar, rhobar = _sym_ortho(cbar * rho, thetanew)
        zeta = cbar * zetabar
        zetabar = - sbar * zetabar

        # Update h, h_hat, x.

        hbar = h - hbar * (thetabar * rho / (rhoold * rhobarold))
        x = x + hbar * (zeta / (rho * rhobar))
        h = v - h * (thetanew / rho)

        # Estimate of ||r||.

        # Apply rotation Qhat_{k,2k+1}.
        betaacute = chat * betadd
        betacheck = -shat * betadd

        # Apply rotation Q_{k,k+1}.
        betahat = c * betaacute
        betadd = -s * betaacute

        # Apply rotation Qtilde_{k-1}.
        # betad = betad_{k-1} here.

        thetatildeold = thetatilde
        ctildeold, stildeold, rhotildeold = _sym_ortho(rhodold, thetabar)
        thetatilde = stildeold * rhobar
        rhodold = ctildeold * rhobar
        betad = - stildeold * betad + ctildeold * betahat

        # betad   = betad_k here.
        # rhodold = rhod_k  here.

        tautildeold = (zetaold - thetatildeold * tautildeold) / rhotildeold
        taud = (zeta - thetatilde * tautildeold) / rhodold
        d = d + betacheck * betacheck
        normr = np.sqrt(d + (betad - taud)**2 + betadd * betadd)

        # Estimate ||A||.
        normA2 = normA2 + beta * beta
        normA = np.sqrt(normA2)
        normA2 = normA2 + alpha * alpha

        # Estimate cond(A).
        maxrbar = max(maxrbar, rhobarold)
        if itn > 1:
            minrbar = min(minrbar, rhobarold)
        condA = max(maxrbar, rhotemp) / min(minrbar, rhotemp)

        # Test for convergence.

        # Compute norms for convergence testing.
        normar = abs(zetabar)
        normx = x.l2_norm()[0]

        # Now use these norms to estimate certain other quantities,
        # some of which will be small near a solution.

        test1 = normr / normb
        if (normA * normr) != 0:
            test2 = normar / (normA * normr)
        else:
            test2 = np.infty
        test3 = 1 / condA
        t1 = test1 / (1 + normA * normx / normb)
        rtol = btol + atol * normA * normx / normb

        # The following tests guard against extremely small values of
        # atol, btol or ctol.  (The user may have set any or all of
        # the parameters atol, btol, conlim  to 0.)
        # The effect is equivalent to the normAl tests using
        # atol = eps,  btol = eps,  conlim = 1/eps.

        if itn >= maxiter:
            istop = 7
        if 1 + test3 <= 1:
            istop = 6
        if 1 + test2 <= 1:
            istop = 5
        if 1 + t1 <= 1:
            istop = 4

        # Allow for tolerances set by the user.

        if test3 <= ctol:
            istop = 3
        if test2 <= atol:
            istop = 2
        if test1 <= rtol:
            istop = 1

        # See if it is time to print something.

        if show:
            if (n <= 40) or (itn <= 10) or (itn >= maxiter - 10) or \
               (itn % 10 == 0) or (test3 <= 1.1 * ctol) or \
               (test2 <= 1.1 * atol) or (test1 <= 1.1 * rtol) or \
               (istop != 0):

                if pcount >= pfreq:
                    pcount = 0
                    print(' ')
                    print(hdg1, hdg2)
                pcount = pcount + 1
                str1 = '%6g %12.5e' % (itn, x.components([0])[0])
                str2 = ' %10.3e %10.3e' % (normr, normar)
                str3 = '  %8.1e %8.1e' % (test1, test2)
                str4 = ' %8.1e %8.1e' % (normA, condA)
                print(''.join([str1, str2, str3, str4]))

        if istop > 0:
            break

    # Print the stopping condition.

    if show:
        print(' ')
        print('LSMR finished')
        print(msg[istop])
        print('istop =%8g    normr =%8.1e' % (istop, normr))
        print('    normA =%8.1e    normAr =%8.1e' % (normA, normar))
        print('itn   =%8g    condA =%8.1e' % (itn, condA))
        print('    normx =%8.1e' % (normx))
        print(str1, str2)
        print(str3, str4)

    return x, istop, itn, normr, normar, normA, condA, normx<|MERGE_RESOLUTION|>--- conflicted
+++ resolved
@@ -25,25 +25,25 @@
           'least_squares_generic_lsqr_atol', 'least_squares_generic_lsqr_btol', 'least_squares_generic_lsqr_conlim',
           'least_squares_generic_lsqr_iter_lim', 'least_squares_generic_lsqr_show',
           sid_ignore=('least_squares_generic_lsmr_show', 'least_squares_generic_lsqr_show'))
-def options(default_solver='generic_lgmres',
-            default_least_squares_solver='least_squares_generic_lsmr',
-            generic_lgmres_tol=1e-5,
-            generic_lgmres_maxiter=1000,
-            generic_lgmres_inner_m=39,
-            generic_lgmres_outer_k=3,
-            least_squares_generic_lsmr_damp=0.0,
-            least_squares_generic_lsmr_atol=1e-6,
-            least_squares_generic_lsmr_btol=1e-6,
-            least_squares_generic_lsmr_conlim=1e8,
-            least_squares_generic_lsmr_maxiter=None,
-            least_squares_generic_lsmr_show=False,
-            least_squares_generic_lsqr_damp=0.0,
-            least_squares_generic_lsqr_atol=1e-6,
-            least_squares_generic_lsqr_btol=1e-6,
-            least_squares_generic_lsqr_conlim=1e8,
-            least_squares_generic_lsqr_iter_lim=None,
-            least_squares_generic_lsqr_show=False):
-    """Returns |solver_options| (with default values) for arbitrary linear |Operators|.
+def invert_options(default_solver='generic_lgmres',
+                   default_least_squares_solver='least_squares_generic_lsmr',
+                   generic_lgmres_tol=1e-5,
+                   generic_lgmres_maxiter=1000,
+                   generic_lgmres_inner_m=39,
+                   generic_lgmres_outer_k=3,
+                   least_squares_generic_lsmr_damp=0.0,
+                   least_squares_generic_lsmr_atol=1e-6,
+                   least_squares_generic_lsmr_btol=1e-6,
+                   least_squares_generic_lsmr_conlim=1e8,
+                   least_squares_generic_lsmr_maxiter=None,
+                   least_squares_generic_lsmr_show=False,
+                   least_squares_generic_lsqr_damp=0.0,
+                   least_squares_generic_lsqr_atol=1e-6,
+                   least_squares_generic_lsqr_btol=1e-6,
+                   least_squares_generic_lsqr_conlim=1e8,
+                   least_squares_generic_lsqr_iter_lim=None,
+                   least_squares_generic_lsqr_show=False):
+    """Returns |invert_options| (with default values) for arbitrary linear |Operators|.
 
     Parameters
     ----------
@@ -87,7 +87,7 @@
 
     Returns
     -------
-    A tuple of possible values for |solver_options|.
+    A tuple of all possible |invert_options|.
     """
 
     assert default_least_squares_solver.startswith('least_squares')
@@ -139,43 +139,31 @@
     rhs
         |VectorArray| of right-hand sides for the equation system.
     options
-        The solver options to use. (See :func:`options`.)
+        |invert_options| to use. (See :func:`invert_options`.)
 
     Returns
     -------
     |VectorArray| of the solution vectors.
     """
 
-    def_opts = globals()['options']()
+    default_options = invert_options()
 
     if options is None:
-<<<<<<< HEAD
         options = next(iter(default_options.values()))
     elif isinstance(options, str):
         if options == 'least_squares':
             for k, v in default_options.items():
-=======
-        options = def_opts.values()[0]
-    elif isinstance(options, str):
-        if options == 'least_squares':
-            for k, v in def_opts.iteritems():
->>>>>>> 6d92060b
                 if k.startswith('least_squares'):
                     options = v
                     break
             assert not isinstance(options, str)
         else:
-            options = def_opts[options]
+            options = default_options[options]
     else:
-<<<<<<< HEAD
         assert 'type' in options and options['type'] in default_options \
             and options.keys() <= default_options[options['type']].keys()
-=======
-        assert 'type' in options and options['type'] in def_opts \
-            and options.viewkeys() <= def_opts[options['type']].viewkeys()
->>>>>>> 6d92060b
         user_options = options
-        options = def_opts[user_options['type']]
+        options = default_options[user_options['type']]
         options.update(user_options)
 
     R = op.source.empty(reserve=len(rhs))
