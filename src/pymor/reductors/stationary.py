--- conflicted
+++ resolved
@@ -1,105 +1,7 @@
 # This file is part of the pyMOR project (http://www.pymor.org).
-# Copyright 2013-2016 pyMOR developers and contributors. All rights reserved.
+# Copyright Holders: Rene Milk, Stephan Rave, Felix Schindler
 # License: BSD 2-Clause License (http://opensource.org/licenses/BSD-2-Clause)
 
-<<<<<<< HEAD
-from pymor.core.interfaces import ImmutableInterface
-from pymor.reductors.basic import reduce_generic_rb
-from pymor.reductors.residual import reduce_residual
-
-
-def reduce_stationary_coercive(discretization, RB, error_product=None, coercivity_estimator=None,
-                               disable_caching=True, extends=None):
-    """Reductor for |StationaryDiscretizations| with coercive operator.
-
-    This reductor uses :meth:`~pymor.reductors.basic.reduce_generic_rb` for the actual
-    RB-projection. The only addition is an error estimator. The estimator evaluates the
-    dual norm of the residual with respect to a given inner product. We use
-    :func:`~pymor.reductors.residual.reduce_residual` for improved numerical stability.
-    (See "A. Buhr, C. Engwer, M. Ohlberger, S. Rave, A Numerically Stable A Posteriori
-    Error Estimator for Reduced Basis Approximations of Elliptic Equations,
-    Proceedings of the 11th World Congress on Computational Mechanics, 2014.")
-
-    Parameters
-    ----------
-    discretization
-        The |Discretization| which is to be reduced.
-    RB
-        |VectorArray| containing the reduced basis on which to project.
-    error_product
-        Scalar product |Operator| used to calculate Riesz representative of the
-        residual. If `None`, the Euclidean product is used.
-    coercivity_estimator
-        `None` or a |Parameterfunctional| returning a lower bound for the coercivity
-        constant of the given problem. Note that the computed error estimate is only
-        guaranteed to be an upper bound for the error when an appropriate coercivity
-        estimate is specified.
-    disable_caching
-        If `True`, caching of solutions is disabled for the reduced |Discretization|.
-    extends
-        Set by :meth:`~pymor.algorithms.greedy.greedy` to the result of the
-        last reduction in case the basis extension was `hierarchic`. Used to prevent
-        re-computation of residual range basis vectors already obtained from previous
-        reductions.
-
-    Returns
-    -------
-    rd
-        The reduced |Discretization|.
-    rc
-        The reconstructor providing a `reconstruct(U)` method which reconstructs
-        high-dimensional solutions from solutions `U` of the reduced |Discretization|.
-    reduction_data
-        Additional data produced by the reduction process. (Compare the `extends`
-        parameter.)
-    """
-
-    assert extends is None or len(extends) == 3
-
-    old_residual_data = extends[2].pop('residual') if extends else None
-
-    rd, rc, data = reduce_generic_rb(discretization, RB, disable_caching=disable_caching, extends=extends)
-
-    residual, residual_reconstructor, residual_data = reduce_residual(discretization.operator, discretization.rhs, RB,
-                                                                      product=error_product, extends=old_residual_data)
-
-    estimator = StationaryCoerciveEstimator(residual, residual_data.get('residual_range_dims', None),
-                                            coercivity_estimator)
-
-    rd = rd.with_(estimator=estimator)
-
-    data.update(residual=(residual, residual_reconstructor, residual_data))
-
-    return rd, rc, data
-
-
-class StationaryCoerciveEstimator(ImmutableInterface):
-    """Instatiated by :meth:`reduce_stationary_coercive`.
-
-    Not to be used directly.
-    """
-
-    def __init__(self, residual, residual_range_dims, coercivity_estimator):
-        self.residual = residual
-        self.residual_range_dims = residual_range_dims
-        self.coercivity_estimator = coercivity_estimator
-
-    def estimate(self, U, mu, discretization):
-        est = self.residual.apply(U, mu=mu).l2_norm()
-        if self.coercivity_estimator:
-            est /= self.coercivity_estimator(mu)
-        return est
-
-    def restricted_to_subbasis(self, dim, discretization):
-        if self.residual_range_dims:
-            residual_range_dims = self.residual_range_dims[:dim + 1]
-            residual = self.residual.projected_to_subbasis(residual_range_dims[-1], dim)
-            return StationaryCoerciveEstimator(residual, residual_range_dims, self.coercivity_estimator)
-        else:
-            self.logger.warn('Cannot efficiently reduce to subbasis')
-            return StationaryCoerciveEstimator(self.residual.projected_to_subbasis(None, dim), None,
-                                               self.coercivity_estimator)
-=======
 
 def reduce_stationary_coercive(*args, **kwargs):
     """DEPRECATED! Renamed to pymor.reductors.coercive.reduce_coercive."""
@@ -107,5 +9,4 @@
     warn('Renamed to pymor.reductors.coercive.reduce_coercive.\n' +
          'This function will be renamed in the next release of pyMOR.')
     from pymor.reductors.coercive import reduce_coercive
-    return reduce_coercive(*args, **kwargs)
->>>>>>> 6d92060b
+    return reduce_coercive(*args, **kwargs)