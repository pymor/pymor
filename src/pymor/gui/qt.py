# This file is part of the pyMOR project (http://www.pymor.org).
# Copyright 2013-2016 pyMOR developers and contributors. All rights reserved.
# License: BSD 2-Clause License (http://opensource.org/licenses/BSD-2-Clause)

""" This module provides a few methods and classes for visualizing data
associated to grids. We use the `PySide <http://www.pyside.org>`_ bindings
for the `Qt <http://www.qt-project.org>`_ widget toolkit for the GUI.
"""

import math as m

import numpy as np

try:
    from PySide.QtGui import (QWidget, QVBoxLayout, QHBoxLayout, QGridLayout, QSlider, QApplication, QLCDNumber,
                              QAction, QStyle, QToolBar, QLabel, QFileDialog, QMessageBox)
    from PySide.QtCore import Qt, QCoreApplication, QTimer
    HAVE_PYSIDE = True
except ImportError:
    HAVE_PYSIDE = False

import multiprocessing
import os
import signal
import time

from pymor.core.defaults import defaults
from pymor.core.interfaces import BasicInterface
from pymor.core.logger import getLogger
from pymor.core.exceptions import PySideMissing
from pymor.grids.oned import OnedGrid
from pymor.grids.referenceelements import triangle, square
from pymor.gui.gl import GLPatchWidget, ColorBarWidget, HAVE_GL, HAVE_QTOPENGL
from pymor.gui.matplotlib import Matplotlib1DWidget, MatplotlibPatchWidget, HAVE_MATPLOTLIB
from pymor.tools.vtkio import HAVE_PYVTK, write_vtk
from pymor.vectorarrays.interfaces import VectorArrayInterface
from pymor.vectorarrays.numpy import NumpyVectorArray


if HAVE_PYSIDE:

    class PlotMainWindow(QWidget):
        """Base class for plot main windows."""

        def __init__(self, U, plot, length=1, title=None):
            super(PlotMainWindow, self).__init__()

            layout = QVBoxLayout()

            if title:
                title = QLabel('<b>' + title + '</b>')
                title.setAlignment(Qt.AlignHCenter)
                layout.addWidget(title)
            layout.addWidget(plot)

            plot.set(U, 0)

            if length > 1:
                hlayout = QHBoxLayout()

                self.slider = QSlider(Qt.Horizontal)
                self.slider.setMinimum(0)
                self.slider.setMaximum(length - 1)
                self.slider.setTickPosition(QSlider.TicksBelow)
                hlayout.addWidget(self.slider)

                lcd = QLCDNumber(m.ceil(m.log10(length)))
                lcd.setDecMode()
                lcd.setSegmentStyle(QLCDNumber.Flat)
                hlayout.addWidget(lcd)

                layout.addLayout(hlayout)

                hlayout = QHBoxLayout()

                toolbar = QToolBar()
                self.a_play = QAction(self.style().standardIcon(QStyle.SP_MediaPlay), 'Play', self)
                self.a_play.setCheckable(True)
                self.a_rewind = QAction(self.style().standardIcon(QStyle.SP_MediaSeekBackward), 'Rewind', self)
                self.a_toend = QAction(self.style().standardIcon(QStyle.SP_MediaSeekForward), 'End', self)
                self.a_step_backward = QAction(self.style().standardIcon(QStyle.SP_MediaSkipBackward),
                                               'Step Back', self)
                self.a_step_forward = QAction(self.style().standardIcon(QStyle.SP_MediaSkipForward), 'Step', self)
                self.a_loop = QAction(self.style().standardIcon(QStyle.SP_BrowserReload), 'Loop', self)
                self.a_loop.setCheckable(True)
                toolbar.addAction(self.a_play)
                toolbar.addAction(self.a_rewind)
                toolbar.addAction(self.a_toend)
                toolbar.addAction(self.a_step_backward)
                toolbar.addAction(self.a_step_forward)
                toolbar.addAction(self.a_loop)
                if hasattr(self, 'save'):
                    self.a_save = QAction(self.style().standardIcon(QStyle.SP_DialogSaveButton), 'Save', self)
                    toolbar.addAction(self.a_save)
                    self.a_save.triggered.connect(self.save)
                hlayout.addWidget(toolbar)

                self.speed = QSlider(Qt.Horizontal)
                self.speed.setMinimum(0)
                self.speed.setMaximum(100)
                hlayout.addWidget(QLabel('Speed:'))
                hlayout.addWidget(self.speed)

                layout.addLayout(hlayout)

                self.timer = QTimer()
                self.timer.timeout.connect(self.update_solution)

                self.slider.valueChanged.connect(self.slider_changed)
                self.slider.valueChanged.connect(lcd.display)
                self.speed.valueChanged.connect(self.speed_changed)
                self.a_play.toggled.connect(self.toggle_play)
                self.a_rewind.triggered.connect(self.rewind)
                self.a_toend.triggered.connect(self.to_end)
                self.a_step_forward.triggered.connect(self.step_forward)
                self.a_step_backward.triggered.connect(self.step_backward)

                self.speed.setValue(50)

            elif hasattr(self, 'save'):
                hlayout = QHBoxLayout()
                toolbar = QToolBar()
                self.a_save = QAction(self.style().standardIcon(QStyle.SP_DialogSaveButton), 'Save', self)
                toolbar.addAction(self.a_save)
                hlayout.addWidget(toolbar)
                layout.addLayout(hlayout)
                self.a_save.triggered.connect(self.save)

            self.setLayout(layout)
            self.plot = plot
            self.U = U
            self.length = length

        def slider_changed(self, ind):
            self.plot.set(self.U, ind)

        def speed_changed(self, val):
            self.timer.setInterval(val * 20)

        def update_solution(self):
            ind = self.slider.value() + 1
            if ind >= self.length:
                if self.a_loop.isChecked():
                    ind = 0
                else:
                    self.a_play.setChecked(False)
                    return
            self.slider.setValue(ind)

        def toggle_play(self, checked):
            if checked:
                if self.slider.value() + 1 == self.length:
                    self.slider.setValue(0)
                self.timer.start()
            else:
                self.timer.stop()

        def rewind(self):
            self.slider.setValue(0)

        def to_end(self):
            self.a_play.setChecked(False)
            self.slider.setValue(self.length - 1)

        def step_forward(self):
            self.a_play.setChecked(False)
            ind = self.slider.value() + 1
            if ind == self.length and self.a_loop.isChecked():
                ind = 0
            if ind < self.length:
                self.slider.setValue(ind)

        def step_backward(self):
            self.a_play.setChecked(False)
            ind = self.slider.value() - 1
            if ind == -1 and self.a_loop.isChecked():
                ind = self.length - 1
            if ind >= 0:
                self.slider.setValue(ind)


_launch_qt_app_pids = set()

def _launch_qt_app(main_window_factory, block):
    """Wrapper to display plot in a separate process."""

    def doit():
        try:
            app = QApplication([])
        except RuntimeError:
            app = QCoreApplication.instance()
        main_window = main_window_factory()
        main_window.show()
        app.exec_()

    import sys
    if block and not getattr(sys, '_called_from_test'):
        doit()
    else:
        p = multiprocessing.Process(target=doit)
        p.start()
        _launch_qt_app_pids.add(p.pid)


def stop_gui_processes():
    for p in multiprocessing.active_children():
        if p.pid in _launch_qt_app_pids:
            try:
                os.kill(p.pid, signal.SIGKILL)
            except OSError:
                pass


@defaults('backend', sid_ignore=('backend',))
def visualize_patch(grid, U, bounding_box=([0, 0], [1, 1]), codim=2, title=None, legend=None,
                    separate_colorbars=False, rescale_colorbars=False, backend='gl', block=False, columns=2):
    """Visualize scalar data associated to a two-dimensional |Grid| as a patch plot.

    The grid's |ReferenceElement| must be the triangle or square. The data can either
    be attached to the faces or vertices of the grid.

    Parameters
    ----------
    grid
        The underlying |Grid|.
    U
        |VectorArray| of the data to visualize. If `len(U) > 1`, the data is visualized
        as a time series of plots. Alternatively, a tuple of |VectorArrays| can be
        provided, in which case a subplot is created for each entry of the tuple. The
        lengths of all arrays have to agree.
    bounding_box
        A bounding box in which the grid is contained.
    codim
        The codimension of the entities the data in `U` is attached to (either 0 or 2).
    title
        Title of the plot.
    legend
        Description of the data that is plotted. Most useful if `U` is a tuple in which
        case `legend` has to be a tuple of strings of the same length.
    separate_colorbars
        If `True`, use separate colorbars for each subplot.
    rescale_colorbars
        If `True`, rescale colorbars to data in each frame.
    backend
        Plot backend to use ('gl' or 'matplotlib').
    block
        If `True`, block execution until the plot window is closed.
    columns
        The number of columns in the visualizer GUI in case multiple plots are displayed
        at the same time.
    """
    if not HAVE_PYSIDE:
        raise PySideMissing()

    assert backend in {'gl', 'matplotlib'}

    if backend == 'gl':
        if not HAVE_GL:
            logger = getLogger('pymor.gui.qt.visualize_patch')
            logger.warn('import of PyOpenGL failed, falling back to matplotlib; rendering will be slow')
            backend = 'matplotlib'
        elif not HAVE_QTOPENGL:
            logger = getLogger('pymor.gui.qt.visualize_patch')
            logger.warn('import of PySide.QtOpenGL failed, falling back to matplotlib; rendering will be slow')
            backend = 'matplotlib'
        if backend == 'matplotlib' and not HAVE_MATPLOTLIB:
            raise ImportError('cannot visualize: import of matplotlib failed')
    else:
        if not HAVE_MATPLOTLIB:
            raise ImportError('cannot visualize: import of matplotlib failed')

    # TODO extract class
    class MainWindow(PlotMainWindow):
        def __init__(self, grid, U, bounding_box, codim, title, legend, separate_colorbars, rescale_colorbars, backend):

            assert isinstance(U, VectorArrayInterface) and hasattr(U, 'data') \
                or (isinstance(U, tuple) and all(isinstance(u, VectorArrayInterface) and hasattr(u, 'data') for u in U)
                    and all(len(u) == len(U[0]) for u in U))
            U = (U.data.astype(np.float64, copy=False),) if hasattr(U, 'data') else \
                tuple(u.data.astype(np.float64, copy=False) for u in U)
            if isinstance(legend, str):
                legend = (legend,)
            assert legend is None or isinstance(legend, tuple) and len(legend) == len(U)
            if backend == 'gl':
                widget = GLPatchWidget
                cbar_widget = ColorBarWidget
            else:
                widget = MatplotlibPatchWidget
                cbar_widget = None
                if not separate_colorbars and len(U) > 1:
                    l = getLogger('pymor.gui.qt.visualize_patch')
                    l.warn('separate_colorbars=False not supported for matplotlib backend')
                separate_colorbars = True

            class PlotWidget(QWidget):
                def __init__(self):
                    super(PlotWidget, self).__init__()
                    if separate_colorbars:
                        if rescale_colorbars:
                            self.vmins = tuple(np.min(u[0]) for u in U)
                            self.vmaxs = tuple(np.max(u[0]) for u in U)
                        else:
                            self.vmins = tuple(np.min(u) for u in U)
                            self.vmaxs = tuple(np.max(u) for u in U)
                    else:
                        if rescale_colorbars:
                            self.vmins = (min(np.min(u[0]) for u in U),) * len(U)
                            self.vmaxs = (max(np.max(u[0]) for u in U),) * len(U)
                        else:
                            self.vmins = (min(np.min(u) for u in U),) * len(U)
                            self.vmaxs = (max(np.max(u) for u in U),) * len(U)

                    layout = QHBoxLayout()
                    plot_layout = QGridLayout()
<<<<<<< HEAD
                    self.colorbarwidgets = [ColorBarWidget(self, vmin=vmin, vmax=vmax)
                                            for vmin, vmax in zip(self.vmins, self.vmaxs)]
=======
                    self.colorbarwidgets = [cbar_widget(self, vmin=vmin, vmax=vmax) if cbar_widget else None
                                            for vmin, vmax in izip(self.vmins, self.vmaxs)]
>>>>>>> 6d92060b
                    plots = [widget(self, grid, vmin=vmin, vmax=vmax, bounding_box=bounding_box, codim=codim)
                             for vmin, vmax in zip(self.vmins, self.vmaxs)]
                    if legend:
                        for i, plot, colorbar, l in zip(range(len(plots)), plots, self.colorbarwidgets, legend):
                            subplot_layout = QVBoxLayout()
                            caption = QLabel(l)
                            caption.setAlignment(Qt.AlignHCenter)
                            subplot_layout.addWidget(caption)
                            if not separate_colorbars or backend == 'matplotlib':
                                subplot_layout.addWidget(plot)
                            else:
                                hlayout = QHBoxLayout()
                                hlayout.addWidget(plot)
                                if colorbar:
                                    hlayout.addWidget(colorbar)
                                subplot_layout.addLayout(hlayout)
                            plot_layout.addLayout(subplot_layout, int(i/columns), (i % columns), 1, 1)
                    else:
                        for i, plot, colorbar in zip(range(len(plots)), plots, self.colorbarwidgets):
                            if not separate_colorbars or backend == 'matplotlib':
                                plot_layout.addWidget(plot, int(i/columns), (i % columns), 1, 1)
                            else:
                                hlayout = QHBoxLayout()
                                hlayout.addWidget(plot)
                                if colorbar:
                                    hlayout.addWidget(colorbar)
                                plot_layout.addLayout(hlayout, int(i/columns), (i % columns), 1, 1)
                    layout.addLayout(plot_layout)
                    if not separate_colorbars:
                        layout.addWidget(self.colorbarwidgets[0])
                        for w in self.colorbarwidgets[1:]:
                            w.setVisible(False)
                    self.setLayout(layout)
                    self.plots = plots

                def set(self, U, ind):
                    if rescale_colorbars:
                        if separate_colorbars:
                            self.vmins = tuple(np.min(u[ind]) for u in U)
                            self.vmaxs = tuple(np.max(u[ind]) for u in U)
                        else:
                            self.vmins = (min(np.min(u[ind]) for u in U),) * len(U)
                            self.vmaxs = (max(np.max(u[ind]) for u in U),) * len(U)

                    for u, plot, colorbar, vmin, vmax in zip(U, self.plots, self.colorbarwidgets, self.vmins,
                                                              self.vmaxs):
                        plot.set(u[ind], vmin=vmin, vmax=vmax)
                        if colorbar:
                            colorbar.set(vmin=vmin, vmax=vmax)

            super(MainWindow, self).__init__(U, PlotWidget(), title=title, length=len(U[0]))
            self.grid = grid
            self.codim = codim

        def save(self):
            if not HAVE_PYVTK:
                msg = QMessageBox(QMessageBox.Critical, 'Error', 'VTK output disabled. Pleas install pyvtk.')
                msg.exec_()
                return
            filename = QFileDialog.getSaveFileName(self, 'Save as vtk file')[0]
            base_name = filename.split('.vtu')[0].split('.vtk')[0].split('.pvd')[0]
            if base_name:
                if len(self.U) == 1:
                    write_vtk(self.grid, NumpyVectorArray(self.U[0], copy=False), base_name, codim=self.codim)
                else:
                    for i, u in enumerate(self.U):
                        write_vtk(self.grid, NumpyVectorArray(u, copy=False), '{}-{}'.format(base_name, i),
                                  codim=self.codim)

    _launch_qt_app(lambda: MainWindow(grid, U, bounding_box, codim, title=title, legend=legend,
                                      separate_colorbars=separate_colorbars, rescale_colorbars=rescale_colorbars,
                                      backend=backend),
                   block)


def visualize_matplotlib_1d(grid, U, codim=1, title=None, legend=None, separate_plots=False, block=False):
    """Visualize scalar data associated to a one-dimensional |Grid| as a plot.

    The grid's |ReferenceElement| must be the line. The data can either
    be attached to the subintervals or vertices of the grid.

    Parameters
    ----------
    grid
        The underlying |Grid|.
    U
        |VectorArray| of the data to visualize. If `len(U) > 1`, the data is visualized
        as a time series of plots. Alternatively, a tuple of |VectorArrays| can be
        provided, in which case several plots are made into the same axes. The
        lengths of all arrays have to agree.
    codim
        The codimension of the entities the data in `U` is attached to (either 0 or 1).
    title
        Title of the plot.
    legend
        Description of the data that is plotted. Most useful if `U` is a tuple in which
        case `legend` has to be a tuple of strings of the same length.
    separate_plots
        If `True`, use subplots to visualize multiple |VectorArrays|.
    block
        If `True`, block execution until the plot window is closed.
    """
    if not HAVE_PYSIDE:
        raise PySideMissing()
    if not HAVE_MATPLOTLIB:
        raise ImportError('cannot visualize: import of matplotlib failed')

    class MainWindow(PlotMainWindow):
        def __init__(self, grid, U, codim, title, legend, separate_plots):
            assert isinstance(U, VectorArrayInterface) and hasattr(U, 'data') \
                or (isinstance(U, tuple) and all(isinstance(u, VectorArrayInterface) and hasattr(u, 'data') for u in U)
                    and all(len(u) == len(U[0]) for u in U))
            U = (U.data,) if hasattr(U, 'data') else tuple(u.data for u in U)
            if isinstance(legend, str):
                legend = (legend,)
            assert legend is None or isinstance(legend, tuple) and len(legend) == len(U)

            plot_widget = Matplotlib1DWidget(None, grid, count=len(U), vmin=[np.min(u) for u in U],
                                             vmax=[np.max(u) for u in U], legend=legend, codim=codim,
                                             separate_plots=separate_plots)
            super(MainWindow, self).__init__(U, plot_widget, title=title, length=len(U[0]))
            self.grid = grid

    _launch_qt_app(lambda: MainWindow(grid, U, codim, title=title, legend=legend, separate_plots=separate_plots), block)


class PatchVisualizer(BasicInterface):
    """Visualize scalar data associated to a two-dimensional |Grid| as a patch plot.

    The grid's |ReferenceElement| must be the triangle or square. The data can either
    be attached to the faces or vertices of the grid.

    Parameters
    ----------
    grid
        The underlying |Grid|.
    bounding_box
        A bounding box in which the grid is contained.
    codim
        The codimension of the entities the data in `U` is attached to (either 0 or 2).
    backend
        Plot backend to use ('gl' or 'matplotlib').
    block
        If `True` block execution until the plot window is closed.
    """

    def __init__(self, grid, bounding_box=([0, 0], [1, 1]), codim=2, backend=None, block=False):
        assert grid.reference_element in (triangle, square)
        assert grid.dim_outer == 2
        assert codim in (0, 2)
        self.grid = grid
        self.bounding_box = bounding_box
        self.codim = codim
        self.backend = backend
        self.block = block

    def visualize(self, U, discretization, title=None, legend=None, separate_colorbars=False,
                  rescale_colorbars=False, block=None, filename=None, columns=2):
        """Visualize the provided data.

        Parameters
        ----------
        U
            |VectorArray| of the data to visualize. If `len(U) > 1`, the data is visualized
            as a time series of plots. Alternatively, a tuple of |VectorArrays| can be
            provided, in which case a subplot is created for each entry of the tuple. The
            lengths of all arrays have to agree.
        discretization
            Filled in :meth:`pymor.discretizations.DiscretizationBase.visualize` (ignored).
        title
            Title of the plot.
        legend
            Description of the data that is plotted. Most useful if `U` is a tuple in which
            case `legend` has to be a tuple of strings of the same length.
        separate_colorbars
            If `True`, use separate colorbars for each subplot.
        rescale_colorbars
            If `True`, rescale colorbars to data in each frame.
        block
            If `True`, block execution until the plot window is closed. If `None`, use the
            default provided during instantiation.
        filename
            If specified, write the data to a VTK-file using
            :func:`pymor.tools.vtkio.write_vtk` instead of displaying it.
        columns
            The number of columns in the visualizer GUI in case multiple plots are displayed
            at the same time.
        """
        assert isinstance(U, VectorArrayInterface) and hasattr(U, 'data') \
            or (isinstance(U, tuple) and all(isinstance(u, VectorArrayInterface) and hasattr(u, 'data') for u in U)
                and all(len(u) == len(U[0]) for u in U))
        if filename:
            if not isinstance(U, tuple):
                write_vtk(self.grid, U, filename, codim=self.codim)
            else:
                for i, u in enumerate(U):
                    write_vtk(self.grid, u, '{}-{}'.format(filename, i), codim=self.codim)
        else:
            block = self.block if block is None else block
            visualize_patch(self.grid, U, bounding_box=self.bounding_box, codim=self.codim, title=title,
                            legend=legend, separate_colorbars=separate_colorbars, rescale_colorbars=rescale_colorbars,
                            backend=self.backend, block=block, columns=columns)


class Matplotlib1DVisualizer(BasicInterface):
    """Visualize scalar data associated to a one-dimensional |Grid| as a plot.

    The grid's |ReferenceElement| must be the line. The data can either
    be attached to the subintervals or vertices of the grid.

    Parameters
    ----------
    grid
        The underlying |Grid|.
    codim
        The codimension of the entities the data in `U` is attached to (either 0 or 1).
    block
        If `True`, block execution until the plot window is closed.
    """

    def __init__(self, grid, codim=1, block=False):
        assert isinstance(grid, OnedGrid)
        assert codim in (0, 1)
        self.grid = grid
        self.codim = codim
        self.block = block

    def visualize(self, U, discretization, title=None, legend=None, block=None):
        """Visualize the provided data.

        Parameters
        ----------
        U
            |VectorArray| of the data to visualize. If `len(U) > 1`, the data is visualized
            as a time series of plots. Alternatively, a tuple of |VectorArrays| can be
            provided, in which case several plots are made into the same axes. The
            lengths of all arrays have to agree.
        discretization
            Filled in :meth:`pymor.discretizations.DiscretizationBase.visualize` (ignored).
        title
            Title of the plot.
        legend
            Description of the data that is plotted. Most useful if `U` is a tuple in which
            case `legend` has to be a tuple of strings of the same length.
        block
            If `True` block execution until the plot window is closed. If `None`, use the
            default provided during instantiation.
        """
        block = self.block if block is None else block
        visualize_matplotlib_1d(self.grid, U, codim=self.codim, title=title, legend=legend, block=block)<|MERGE_RESOLUTION|>--- conflicted
+++ resolved
@@ -27,7 +27,6 @@
 from pymor.core.defaults import defaults
 from pymor.core.interfaces import BasicInterface
 from pymor.core.logger import getLogger
-from pymor.core.exceptions import PySideMissing
 from pymor.grids.oned import OnedGrid
 from pymor.grids.referenceelements import triangle, square
 from pymor.gui.gl import GLPatchWidget, ColorBarWidget, HAVE_GL, HAVE_QTOPENGL
@@ -250,7 +249,7 @@
         at the same time.
     """
     if not HAVE_PYSIDE:
-        raise PySideMissing()
+        raise ImportError('cannot visualize: import of PySide failed')
 
     assert backend in {'gl', 'matplotlib'}
 
@@ -312,17 +311,12 @@
 
                     layout = QHBoxLayout()
                     plot_layout = QGridLayout()
-<<<<<<< HEAD
-                    self.colorbarwidgets = [ColorBarWidget(self, vmin=vmin, vmax=vmax)
-                                            for vmin, vmax in zip(self.vmins, self.vmaxs)]
-=======
                     self.colorbarwidgets = [cbar_widget(self, vmin=vmin, vmax=vmax) if cbar_widget else None
                                             for vmin, vmax in izip(self.vmins, self.vmaxs)]
->>>>>>> 6d92060b
                     plots = [widget(self, grid, vmin=vmin, vmax=vmax, bounding_box=bounding_box, codim=codim)
-                             for vmin, vmax in zip(self.vmins, self.vmaxs)]
+                             for vmin, vmax in izip(self.vmins, self.vmaxs)]
                     if legend:
-                        for i, plot, colorbar, l in zip(range(len(plots)), plots, self.colorbarwidgets, legend):
+                        for i, plot, colorbar, l in izip(xrange(len(plots)), plots, self.colorbarwidgets, legend):
                             subplot_layout = QVBoxLayout()
                             caption = QLabel(l)
                             caption.setAlignment(Qt.AlignHCenter)
@@ -337,7 +331,7 @@
                                 subplot_layout.addLayout(hlayout)
                             plot_layout.addLayout(subplot_layout, int(i/columns), (i % columns), 1, 1)
                     else:
-                        for i, plot, colorbar in zip(range(len(plots)), plots, self.colorbarwidgets):
+                        for i, plot, colorbar in izip(xrange(len(plots)), plots, self.colorbarwidgets):
                             if not separate_colorbars or backend == 'matplotlib':
                                 plot_layout.addWidget(plot, int(i/columns), (i % columns), 1, 1)
                             else:
@@ -363,7 +357,7 @@
                             self.vmins = (min(np.min(u[ind]) for u in U),) * len(U)
                             self.vmaxs = (max(np.max(u[ind]) for u in U),) * len(U)
 
-                    for u, plot, colorbar, vmin, vmax in zip(U, self.plots, self.colorbarwidgets, self.vmins,
+                    for u, plot, colorbar, vmin, vmax in izip(U, self.plots, self.colorbarwidgets, self.vmins,
                                                               self.vmaxs):
                         plot.set(u[ind], vmin=vmin, vmax=vmax)
                         if colorbar:
@@ -422,7 +416,7 @@
         If `True`, block execution until the plot window is closed.
     """
     if not HAVE_PYSIDE:
-        raise PySideMissing()
+        raise ImportError('cannot visualize: import of PySide failed')
     if not HAVE_MATPLOTLIB:
         raise ImportError('cannot visualize: import of matplotlib failed')
 
