# -*- coding: utf-8 -*-
# This file is part of the pyMOR project (http://www.pymor.org).
# Copyright Holders: Rene Milk, Stephan Rave, Felix Schindler
# License: BSD 2-Clause License (http://opensource.org/licenses/BSD-2-Clause)

''' This module provides some operators for continuous finite elements discretizations.'''

from __future__ import absolute_import, division, print_function

import numpy as np
from scipy.sparse import coo_matrix, csc_matrix

<<<<<<< HEAD
from pymor.la import NumpyVectorArray
from pymor.grids.referenceelements import triangle, line, square
from pymor.operators.interfaces import LinearOperatorInterface
from pymor.operators.numpy import NumpyLinearOperator
=======
from pymor.grids.referenceelements import triangle, line
from pymor.operators import NumpyMatrixBasedOperator, NumpyMatrixOperator
>>>>>>> 3c1651d8


class L2ProductFunctionalP1(NumpyMatrixBasedOperator):
    '''|Functional| representing the scalar product with an L2-|Function| for linear finite elements.

    Boundary treatment can be performed by providing `boundary_info` and `dirichlet_data`,
    in which case the DOFs corresponding to Dirichlet boundaries are set to the values
    provided by `dirichlet_data`.

    The current implementation works in one and two dimensions, but can be trivially
    extended to arbitrary dimensions.

    Parameters
    ----------
    grid
        |Grid| over which to assemble the functional.
    function
        The |Function| with which to take the scalar product.
    boundary_info
        |BoundaryInfo| determining the Dirichlet boundaries or `None`.
        If `None`, no boundary treatment is performed.
    dirichlet_data
        |Function| providing the Dirichlet boundary values. If `None`,
        constant-zero boundary is assumed.
    order
        Order of the Gauss quadrature to use for numerical integration.
    name
        The name of the functional.
    '''

    sparse = False

    def __init__(self, grid, function, boundary_info=None, dirichlet_data=None, order=2, name=None):
        assert grid.reference_element(0) in {line, triangle}
        assert function.shape_range == tuple()
        self.dim_source = grid.size(grid.dim)
        self.dim_range = 1
        self.grid = grid
        self.boundary_info = boundary_info
        self.function = function
        self.dirichlet_data = dirichlet_data
        self.order = order
        self.name = name
        self.build_parameter_type(inherits=(function, dirichlet_data))

    def _assemble(self, mu=None):
        mu = self.parse_parameter(mu)
        g = self.grid
        bi = self.boundary_info

<<<<<<< HEAD
        # evaluate function at all quadrature points -> shape = (g.size(0), number of quadrature points, 1)
        # the singleton dimension correspoints to the dimension of the range of the function
        print(g.quadrature_points(0, order=2))
        F = self.function(g.quadrature_points(0, order=2), mu=self.map_parameter(mu, 'function'))
=======
        # evaluate function at all quadrature points -> shape = (g.size(0), number of quadrature points)
        F = self.function(g.quadrature_points(0, order=self.order), mu=mu)
>>>>>>> 3c1651d8

        # evaluate the shape functions at the quadrature points on the reference
        # element -> shape = (number of shape functions, number of quadrature points)
        q, w = g.reference_element.quadrature(order=self.order)
        if g.dim == 1:
            SF = np.squeeze(np.array((1 - q, q)))
        elif g.dim == 2:
            SF = np.array(((1 - np.sum(q, axis=-1)),
                          q[..., 0],
                          q[..., 1]))
        else:
            raise NotImplementedError

        # integrate the products of the function with the shape functions on each element
        # -> shape = (g.size(0), number of shape functions)
        SF_INTS = np.einsum('ei,pi,e,i->ep', F, SF, g.integration_elements(0), w).ravel()

        # map local DOFs to global DOFS
        # FIXME This implementation is horrible, find a better way!
        SF_I = g.subentities(0, g.dim).ravel()
        I = np.array(coo_matrix((SF_INTS, (np.zeros_like(SF_I), SF_I)), shape=(1, g.size(g.dim))).todense()).ravel()

        # boundary treatment
        if bi is not None and bi.has_dirichlet:
            DI = bi.dirichlet_boundaries(g.dim)
            if self.dirichlet_data is not None:
                I[DI] = self.dirichlet_data(g.centers(g.dim)[DI], mu=mu)
            else:
                I[DI] = 0
        return NumpyLinearOperator(I.reshape((1, -1)))

class L2ProductFunctionalQ1(LinearOperatorInterface):
    '''Scalar product with an L2-function for bilinear finite elements.

    It is moreover possible to specify a `BoundaryInfo` and a Dirichlet data function
    such that boundary DOFs are evaluated to the corresponding dirichlet values.
    This is useful for imposing boundary conditions on the solution.
    The integral is caculated by an order two Gauss quadrature.

    The current implementation works in one and two dimensions, but can be trivially
    extended to arbitrary dimensions.

    Parameters
    ----------
    grid
        Grid over which to assemble the functional.
    function
        The `Function` with which to take the scalar product.
    boundary_info
        `BoundaryInfo` determining the Dirichlet boundaries or None.
    dirichlet_data
        The `Function` providing the Dirichlet boundary values. If None, zero boundary
        is assumed.
    name
        The name of the functional.
    '''

    type_source = type_range = NumpyVectorArray
    sparse = False

    def __init__(self, grid, function, boundary_info=None, dirichlet_data=None, name_map=None, name=None):
        assert grid.reference_element(0) in {square}
        assert function.dim_range == 1
        super(L2ProductFunctionalQ1, self).__init__()
        self.dim_source = grid.size(grid.dim)
        self.dim_range = 1
        self.grid = grid
        self.boundary_info = boundary_info
        self.function = function
        self.dirichlet_data = dirichlet_data
        self.name = name
        self.build_parameter_type(inherits={'function': function, 'dirichlet_data': dirichlet_data}, name_map=name_map)
        self.lock()

    def _assemble(self, mu=None):
        g = self.grid
        bi = self.boundary_info

        # evaluate function at all quadrature points -> shape = (g.size(0), number of quadrature points, 1)
        # the singleton dimension correspoints to the dimension of the range of the function
        F = self.function(g.quadrature_points(0, order=4), mu=self.map_parameter(mu, 'function'))

        # evaluate the shape functions at the quadrature points on the reference
        # element -> shape = (number of shape functions, number of quadrature points)
        q, w = g.reference_element.quadrature(order=4)
        if g.dim == 2:
            SF = np.array(((1-q[..., 0])*(1-q[..., 1]),
                          (1-q[..., 1])*(q[..., 0]),
                          (1-q[..., 0])*(q[..., 1]),
                          (q[..., 0])*(q[..., 1])))
        else:
            raise NotImplementedError

        # integrate the products of the function with the shape functions on each element
        # -> shape = (g.size(0), number of shape functions)
        SF_INTS = np.einsum('eix,pi,e,i->ep', F, SF, g.integration_elements(0), w).ravel()

        # map local DOFs to global DOFS
        # FIXME This implementation is horrible, find a better way!
        SF_I = g.subentities(0, g.dim).ravel()
        I = np.array(coo_matrix((SF_INTS, (np.zeros_like(SF_I), SF_I)), shape=(1, g.size(g.dim))).todense()).ravel()

        # boundary treatment
        if bi is not None and bi.has_dirichlet:
            DI = bi.dirichlet_boundaries(g.dim)
            if self.dirichlet_data is not None:
                I[DI] = self.dirichlet_data(g.centers(g.dim)[DI], self.map_parameter(mu, 'dirichlet_data'))
            else:
                I[DI] = 0

        return NumpyMatrixOperator(I.reshape((1, -1)))


class L2ProductP1(NumpyMatrixBasedOperator):
    '''|Operator| representing the L2-product between linear finite element functions.

    To evaluate the product use the :meth:`~pymor.operators.interfaces module.OperatorInterface.apply2`
    method.

    The current implementation works in one and two dimensions, but can be trivially
    extended to arbitrary dimensions.

    Parameters
    ----------
    grid
        The |Grid| over which to assemble the product.
    boundary_info
        |BoundaryInfo| for the treatment of Dirichlet boundary conditions.
    dirichlet_clear_rows
        If `True`, set the rows of the system matrix corresponding to Dirichlet boundary
        DOFs to zero. (Useful when used as mass matrix in time-stepping schemes.)
    dirichlet_clear_columns
        If `True`, set columns of the system matrix corresponding to Dirichlet boundary
        DOFs to zero (to obtain a symmetric matrix).
    dirichlet_clear_diag
        If `True`, also set diagonal entries corresponding to Dirichlet boundary DOFs to
        zero (e.g. for affine decomposition). Otherwise, if either `dirichlet_clear_rows` or
        `dirichlet_clear_columns` is `True`, the diagonal entries are set to one.
    name
        The name of the product.
    '''

    sparse = True

    def __init__(self, grid, boundary_info, dirichlet_clear_rows=True, dirichlet_clear_columns=False,
                 dirichlet_clear_diag=False, name=None):
        assert grid.reference_element in (line, triangle)
        self.dim_source = grid.size(grid.dim)
        self.dim_range = self.dim_source
        self.grid = grid
        self.boundary_info = boundary_info
        self.dirichlet_clear_rows = dirichlet_clear_rows
        self.dirichlet_clear_columns = dirichlet_clear_columns
        self.dirichlet_clear_diag = dirichlet_clear_diag
        self.name = name

    def _assemble(self, mu=None):
        assert self.check_parameter(mu)
        g = self.grid
        bi = self.boundary_info

        # our shape functions
        if g.dim == 2:
            SF = [lambda X: 1 - X[..., 0] - X[..., 1],
                  lambda X: X[..., 0],
                  lambda X: X[..., 1]]
        elif g.dim == 1:
            SF = [lambda X: 1 - X[..., 0],
                  lambda X: X[..., 0]]
        else:
            raise NotImplementedError

        q, w = triangle.quadrature(order=2)

        # evaluate the shape functions on the quadrature points
        SFQ = np.array(tuple(f(q) for f in SF))

        self.logger.info('Integrate the products of the shape functions on each element')
        # -> shape = (g.size(0), number of shape functions ** 2)
        SF_INTS = np.einsum('iq,jq,q,e->eij', SFQ, SFQ, w, g.integration_elements(0)).ravel()

        self.logger.info('Determine global dofs ...')
        SF_I0 = np.repeat(g.subentities(0, g.dim), g.dim + 1, axis=1).ravel()
        SF_I1 = np.tile(g.subentities(0, g.dim), [1, g.dim + 1]).ravel()

        self.logger.info('Boundary treatment ...')
        if bi.has_dirichlet:
            if self.dirichlet_clear_rows:
                SF_INTS = np.where(bi.dirichlet_mask(g.dim)[SF_I0], 0, SF_INTS)
            if self.dirichlet_clear_columns:
                SF_INTS = np.where(bi.dirichlet_mask(g.dim)[SF_I1], 0, SF_INTS)
            if not self.dirichlet_clear_diag and (self.dirichlet_clear_rows or self.dirichlet_clear_columns):
                SF_INTS = np.hstack((SF_INTS, np.ones(bi.dirichlet_boundaries(g.dim).size)))
                SF_I0 = np.hstack((SF_I0, bi.dirichlet_boundaries(g.dim)))
                SF_I1 = np.hstack((SF_I1, bi.dirichlet_boundaries(g.dim)))

        self.logger.info('Assemble system matrix ...')
        A = coo_matrix((SF_INTS, (SF_I0, SF_I1)), shape=(g.size(g.dim), g.size(g.dim)))
        A = csc_matrix(A).copy()   # See DiffusionOperatorP1 for why copy() is necessary

        return NumpyMatrixOperator(A)

class L2ProductQ1(LinearOperatorInterface):
    '''Operator representing the L2-product for linear finite functions.

    To evaluate the product use the apply2 method.

    The current implementation works in one and two dimensions, but can be trivially
    extended to arbitrary dimensions.

    Parameters
    ----------
    grid
        The grid on which to assemble the product.
    boundary_info
        BoundaryInfo associating boundary types to boundary entities.
    dirichlet_clear_rows
        If True, set rows of the system matrix corresponding to Dirichlet boundary
        DOFs to zero. (Useful when used as mass matrix in time-stepping schemes.)
    dirichlet_clear_columns
        If True, set columns of the system matrix corresponding to Dirichlet boundary
        DOFs to zero (to obtain a symmetric matrix).
    dirichlet_clear_diag
        If True, also set diagonal entries corresponding to Dirichlet boundary DOFs to
        zero (e.g. for affine decomposition). Otherwise, if either dirichlet_clear_rows or
        dirichlet_clear_columns is true, they are set to one.
    name
        The name of the product.
    '''

    type_source = type_range = NumpyVectorArray
    sparse = True

    def __init__(self, grid, boundary_info, dirichlet_clear_rows=True, dirichlet_clear_columns=False,
                 dirichlet_clear_diag=False, name=None):
        assert grid.reference_element is square
        super(L2ProductQ1, self).__init__()
        self.dim_source = grid.size(grid.dim)
        self.dim_range = self.dim_source
        self.grid = grid
        self.boundary_info = boundary_info
        self.dirichlet_clear_rows = dirichlet_clear_rows
        self.dirichlet_clear_columns = dirichlet_clear_columns
        self.dirichlet_clear_diag = dirichlet_clear_diag
        self.name = name
        self.lock()

    def _assemble(self, mu=None):
        assert mu is None
        g = self.grid
        bi = self.boundary_info

        # our shape functions
        if g.dim == 2:
            SF = [lambda X: (1-X[..., 0]) * (1-X[..., 1]),
                  lambda X: X[..., 0]*(1-X[..., 1]),
                  lambda X: X[..., 1]*X[..., 0],
                  lambda X: X[..., 1]*(1-X[..., 0])]
        else:
            raise NotImplementedError

        q, w = square.quadrature(order=4)

        # evaluate the shape functions on the quadrature points
        SFQ = np.array(tuple(f(q) for f in SF))

        self.logger.info('Integrate the products of the shape functions on each element')
        # -> shape = (g.size(0), number of shape functions ** 2)
        SF_INTS = np.einsum('iq,jq,q,e->eij', SFQ, SFQ, w, g.integration_elements(0)).ravel()

        self.logger.info('Determine global dofs ...')
        SF_I0 = np.repeat(g.subentities(0, g.dim), 4, axis=1).ravel()
        SF_I1 = np.tile(g.subentities(0, g.dim), [1, 4]).ravel()

        self.logger.info('Boundary treatment ...')
        if bi.has_dirichlet:
            if self.dirichlet_clear_rows:
                SF_INTS = np.where(bi.dirichlet_mask(g.dim)[SF_I0], 0, SF_INTS)
            if self.dirichlet_clear_columns:
                SF_INTS = np.where(bi.dirichlet_mask(g.dim)[SF_I1], 0, SF_INTS)
            if not self.dirichlet_clear_diag and (self.dirichlet_clear_rows or self.dirichlet_clear_columns):
                SF_INTS = np.hstack((SF_INTS, np.ones(bi.dirichlet_boundaries(g.dim).size)))
                SF_I0 = np.hstack((SF_I0, bi.dirichlet_boundaries(g.dim)))
                SF_I1 = np.hstack((SF_I1, bi.dirichlet_boundaries(g.dim)))

        self.logger.info('Assemble system matrix ...')
        A = coo_matrix((SF_INTS, (SF_I0, SF_I1)), shape=(g.size(g.dim), g.size(g.dim)))
        A = csr_matrix(A).copy()   # See DiffusionOperatorP1 for why copy() is necessary

        return NumpyLinearOperator(A)

class DiffusionOperatorP1(NumpyMatrixBasedOperator):
    '''Diffusion |Operator| for linear finite elements.

    The operator is of the form ::

        (Lu)(x) = c ∇ ⋅ [ d(x) ∇ u(x) ]

    The current implementation works in one and two dimensions, but can be trivially
    extended to arbitrary dimensions.

    Parameters
    ----------
    grid
        The |Grid| over which to assemble the operator.
    boundary_info
        |BoundaryInfo| for the treatment of Dirichlet boundary conditions.
    diffusion_function
        The |Function| `d(x)`. If `None`, constant one is assumed.
    diffusion_constant
        The constant `c`. If `None`, `c` is set to one.
    dirichlet_clear_columns
        If `True`, set columns of the system matrix corresponding to Dirichlet boundary
        DOFs to zero to obtain a symmetric system matrix. Otherwise, only the rows will
        be set to zero.
    dirichlet_clear_diag
        If `True`, also set diagonal entries corresponding to Dirichlet boundary DOFs to
        zero (e.g. for affine decomposition). Otherwise they are set to one.
    name
        Name of the operator.
    '''

    sparse = True

    def __init__(self, grid, boundary_info, diffusion_function=None, diffusion_constant=None,
                 dirichlet_clear_columns=False, dirichlet_clear_diag=False, name=None):
        assert grid.reference_element(0) in {triangle, line}, 'A simplicial grid is expected!'
        self.dim_source = self.dim_range = grid.size(grid.dim)
        self.grid = grid
        self.boundary_info = boundary_info
        self.diffusion_constant = diffusion_constant
        self.diffusion_function = diffusion_function
        self.dirichlet_clear_columns = dirichlet_clear_columns
        self.dirichlet_clear_diag = dirichlet_clear_diag
        self.name = name
        if diffusion_function is not None:
            self.build_parameter_type(inherits=(diffusion_function,))

    def _assemble(self, mu=None):
        mu = self.parse_parameter(mu)
        g = self.grid
        bi = self.boundary_info

        # gradients of shape functions
        if g.dim == 2:
            SF_GRAD = np.array(([-1., -1.],
                                [1., 0.],
                                [0., 1.]))
        elif g.dim == 1:
            SF_GRAD = np.array(([-1.],
                                [1., ]))
        else:
            raise NotImplementedError

        self.logger.info('Calulate gradients of shape functions transformed by reference map ...')
        SF_GRADS = np.einsum('eij,pj->epi', g.jacobian_inverse_transposed(0), SF_GRAD)

        self.logger.info('Calculate all local scalar products beween gradients ...')
        if self.diffusion_function is not None:
            D = self.diffusion_function(self.grid.centers(0), mu=mu)
            SF_INTS = np.einsum('epi,eqi,e,e->epq', SF_GRADS, SF_GRADS, g.volumes(0), D).ravel()
        else:
            SF_INTS = np.einsum('epi,eqi,e->epq', SF_GRADS, SF_GRADS, g.volumes(0)).ravel()

        if self.diffusion_constant is not None:
            SF_INTS *= self.diffusion_constant

        self.logger.info('Determine global dofs ...')
        SF_I0 = np.repeat(g.subentities(0, g.dim), g.dim + 1, axis=1).ravel()
        SF_I1 = np.tile(g.subentities(0, g.dim), [1, g.dim + 1]).ravel()

        self.logger.info('Boundary treatment ...')
        if bi.has_dirichlet:
            SF_INTS = np.where(bi.dirichlet_mask(g.dim)[SF_I0], 0, SF_INTS)
            if self.dirichlet_clear_columns:
                SF_INTS = np.where(bi.dirichlet_mask(g.dim)[SF_I1], 0, SF_INTS)

            if not self.dirichlet_clear_diag:
                SF_INTS = np.hstack((SF_INTS, np.ones(bi.dirichlet_boundaries(g.dim).size)))
                SF_I0 = np.hstack((SF_I0, bi.dirichlet_boundaries(g.dim)))
                SF_I1 = np.hstack((SF_I1, bi.dirichlet_boundaries(g.dim)))

        self.logger.info('Assemble system matrix ...')
        A = coo_matrix((SF_INTS, (SF_I0, SF_I1)), shape=(g.size(g.dim), g.size(g.dim)))
        A = csc_matrix(A).copy()

        # The call to copy() is necessary to resize the data arrays of the sparse matrix:
        # During the conversion to crs_matrix, entries corresponding with the same
        # coordinates are summed up, resulting in shorter data arrays. The shortening
        # is implemented by calling self.prune() which creates the view self.data[:self.nnz].
        # Thus, the original data array is not deleted and all memory stays allocated.

        # from pymor.tools.memory import print_memory_usage
        # print_memory_usage('matrix: {0:5.1f}'.format((A.data.nbytes + A.indptr.nbytes + A.indices.nbytes)/1024**2))

<<<<<<< HEAD
        return NumpyLinearOperator(A)

class DiffusionOperatorQ1(LinearOperatorInterface):
    '''Diffusion operator for linear finite elements.

    The operator is of the form ::

        (Lu)(x) = c ∇ ⋅ [ d(x) ∇ u(x) ]

    The current implementation works in one and two dimensions, but can be trivially
    extended to arbitrary dimensions.

    Parameters
    ----------
    grid
        The grid on which to assemble the operator.
    boundary_info
        BoundaryInfo associating boundary types to boundary entities.
    diffusion_function
        The `Function` d(x).
    diffusion_constant
        The constant c.
    dirichlet_clear_columns
        If True, set columns of the system matrix corresponding to Dirichlet boundary
        DOFs to zero to obtain a symmetric system matrix. Otherwise, only the rows will
        be set to zero.
    dirichlet_clear_diag
        If True, also set diagonal entries corresponding to Dirichlet boundary DOFs to
        zero (e.g. for affine decomposition). Otherwise they are set to one.
    name
        Name of the operator.
    '''

    type_source = type_range = NumpyVectorArray
    sparse = True

    def __init__(self, grid, boundary_info, diffusion_function=None, diffusion_constant=None,
                 dirichlet_clear_columns=False, dirichlet_clear_diag=False, name_map=None, name=None):
        assert grid.reference_element(0) in {square}, ValueError('A simplicial grid is expected!')
        super(DiffusionOperatorQ1, self).__init__()
        self.dim_source = self.dim_range = grid.size(grid.dim)
        self.grid = grid
        self.boundary_info = boundary_info
        self.diffusion_constant = diffusion_constant
        self.diffusion_function = diffusion_function
        self.dirichlet_clear_columns = dirichlet_clear_columns
        self.dirichlet_clear_diag = dirichlet_clear_diag
        self.name = name
        if diffusion_function is not None:
            self.build_parameter_type(inherits={'diffusion': diffusion_function}, name_map=name_map)
        self.lock()

    def _assemble(self, mu=None):
        mu = self.parse_parameter(mu)
        g = self.grid
        bi = self.boundary_info

        # gradients of shape functions
        if g.dim == 2:
            self.logger.info('Calulate gradients of shape functions transformed by reference map ...')

            q, w = g.reference_element.quadrature(order=2)
            SF_GRAD = np.array(([q[...,1]-1.,q[...,0]-1.],
                      [1-q[..., 1],-q[..., 0]],
                      [q[..., 1],q[..., 0]],
                      [-q[..., 1],1.-q[..., 0]]))

        else:
            raise NotImplementedError

        SF_GRADS = np.einsum('eij,pjc->epic', g.jacobian_inverse_transposed(0), SF_GRAD)

        self.logger.info('Calculate all local scalar products between gradients ...')
        if self.diffusion_function is not None:
            D = self.diffusion_function(self.grid.centers(0), mu=self.map_parameter(mu, 'diffusion')).ravel()

            SF_INTS = np.einsum('epic,eqic,c,e,e->epq', SF_GRADS, SF_GRADS, w, g.integration_elements(0), D).ravel()
        else:
            SF_INTS = np.einsum('epic,eqic,c,e->epq', SF_GRADS, SF_GRADS, w, g.integration_elements(0)).ravel()


        if self.diffusion_constant is not None:
            SF_INTS *= self.diffusion_constant

        self.logger.info('Determine global dofs ...')
        SF_I0 = np.repeat(g.subentities(0, g.dim), 4, axis=1).ravel()
        SF_I1 = np.tile(g.subentities(0, g.dim), [1, 4]).ravel()

        self.logger.info('Boundary treatment ...')
        if bi.has_dirichlet:
            SF_INTS = np.where(bi.dirichlet_mask(g.dim)[SF_I0], 0, SF_INTS)
            if self.dirichlet_clear_columns:
                SF_INTS = np.where(bi.dirichlet_mask(g.dim)[SF_I1], 0, SF_INTS)

            if not self.dirichlet_clear_diag:
                SF_INTS = np.hstack((SF_INTS, np.ones(bi.dirichlet_boundaries(g.dim).size)))
                SF_I0 = np.hstack((SF_I0, bi.dirichlet_boundaries(g.dim)))
                SF_I1 = np.hstack((SF_I1, bi.dirichlet_boundaries(g.dim)))

        self.logger.info('Assemble system matrix ...')
        A = coo_matrix((SF_INTS, (SF_I0, SF_I1)), shape=(g.size(g.dim), g.size(g.dim)))
        A = csr_matrix(A).copy()

        # The call to copy() is necessary to resize the data arrays of the sparse matrix:
        # During the conversion to crs_matrix, entries corresponding with the same
        # coordinates are summed up, resulting in shorter data arrays. The shortening
        # is implemented by calling self.prune() which creates the view self.data[:self.nnz].
        # Thus, the original data array is not deleted and all memory stays allocated.

        # from pymor.tools.memory import print_memory_usage
        # print_memory_usage('matrix: {0:5.1f}'.format((A.data.nbytes + A.indptr.nbytes + A.indices.nbytes)/1024**2))

        return NumpyLinearOperator(A)
=======
        return NumpyMatrixOperator(A)
>>>>>>> 3c1651d8
<|MERGE_RESOLUTION|>--- conflicted
+++ resolved
@@ -10,15 +10,8 @@
 import numpy as np
 from scipy.sparse import coo_matrix, csc_matrix
 
-<<<<<<< HEAD
-from pymor.la import NumpyVectorArray
-from pymor.grids.referenceelements import triangle, line, square
-from pymor.operators.interfaces import LinearOperatorInterface
-from pymor.operators.numpy import NumpyLinearOperator
-=======
 from pymor.grids.referenceelements import triangle, line
 from pymor.operators import NumpyMatrixBasedOperator, NumpyMatrixOperator
->>>>>>> 3c1651d8
 
 
 class L2ProductFunctionalP1(NumpyMatrixBasedOperator):
@@ -69,15 +62,8 @@
         g = self.grid
         bi = self.boundary_info
 
-<<<<<<< HEAD
-        # evaluate function at all quadrature points -> shape = (g.size(0), number of quadrature points, 1)
-        # the singleton dimension correspoints to the dimension of the range of the function
-        print(g.quadrature_points(0, order=2))
-        F = self.function(g.quadrature_points(0, order=2), mu=self.map_parameter(mu, 'function'))
-=======
         # evaluate function at all quadrature points -> shape = (g.size(0), number of quadrature points)
         F = self.function(g.quadrature_points(0, order=self.order), mu=mu)
->>>>>>> 3c1651d8
 
         # evaluate the shape functions at the quadrature points on the reference
         # element -> shape = (number of shape functions, number of quadrature points)
@@ -473,120 +459,4 @@
         # from pymor.tools.memory import print_memory_usage
         # print_memory_usage('matrix: {0:5.1f}'.format((A.data.nbytes + A.indptr.nbytes + A.indices.nbytes)/1024**2))
 
-<<<<<<< HEAD
-        return NumpyLinearOperator(A)
-
-class DiffusionOperatorQ1(LinearOperatorInterface):
-    '''Diffusion operator for linear finite elements.
-
-    The operator is of the form ::
-
-        (Lu)(x) = c ∇ ⋅ [ d(x) ∇ u(x) ]
-
-    The current implementation works in one and two dimensions, but can be trivially
-    extended to arbitrary dimensions.
-
-    Parameters
-    ----------
-    grid
-        The grid on which to assemble the operator.
-    boundary_info
-        BoundaryInfo associating boundary types to boundary entities.
-    diffusion_function
-        The `Function` d(x).
-    diffusion_constant
-        The constant c.
-    dirichlet_clear_columns
-        If True, set columns of the system matrix corresponding to Dirichlet boundary
-        DOFs to zero to obtain a symmetric system matrix. Otherwise, only the rows will
-        be set to zero.
-    dirichlet_clear_diag
-        If True, also set diagonal entries corresponding to Dirichlet boundary DOFs to
-        zero (e.g. for affine decomposition). Otherwise they are set to one.
-    name
-        Name of the operator.
-    '''
-
-    type_source = type_range = NumpyVectorArray
-    sparse = True
-
-    def __init__(self, grid, boundary_info, diffusion_function=None, diffusion_constant=None,
-                 dirichlet_clear_columns=False, dirichlet_clear_diag=False, name_map=None, name=None):
-        assert grid.reference_element(0) in {square}, ValueError('A simplicial grid is expected!')
-        super(DiffusionOperatorQ1, self).__init__()
-        self.dim_source = self.dim_range = grid.size(grid.dim)
-        self.grid = grid
-        self.boundary_info = boundary_info
-        self.diffusion_constant = diffusion_constant
-        self.diffusion_function = diffusion_function
-        self.dirichlet_clear_columns = dirichlet_clear_columns
-        self.dirichlet_clear_diag = dirichlet_clear_diag
-        self.name = name
-        if diffusion_function is not None:
-            self.build_parameter_type(inherits={'diffusion': diffusion_function}, name_map=name_map)
-        self.lock()
-
-    def _assemble(self, mu=None):
-        mu = self.parse_parameter(mu)
-        g = self.grid
-        bi = self.boundary_info
-
-        # gradients of shape functions
-        if g.dim == 2:
-            self.logger.info('Calulate gradients of shape functions transformed by reference map ...')
-
-            q, w = g.reference_element.quadrature(order=2)
-            SF_GRAD = np.array(([q[...,1]-1.,q[...,0]-1.],
-                      [1-q[..., 1],-q[..., 0]],
-                      [q[..., 1],q[..., 0]],
-                      [-q[..., 1],1.-q[..., 0]]))
-
-        else:
-            raise NotImplementedError
-
-        SF_GRADS = np.einsum('eij,pjc->epic', g.jacobian_inverse_transposed(0), SF_GRAD)
-
-        self.logger.info('Calculate all local scalar products between gradients ...')
-        if self.diffusion_function is not None:
-            D = self.diffusion_function(self.grid.centers(0), mu=self.map_parameter(mu, 'diffusion')).ravel()
-
-            SF_INTS = np.einsum('epic,eqic,c,e,e->epq', SF_GRADS, SF_GRADS, w, g.integration_elements(0), D).ravel()
-        else:
-            SF_INTS = np.einsum('epic,eqic,c,e->epq', SF_GRADS, SF_GRADS, w, g.integration_elements(0)).ravel()
-
-
-        if self.diffusion_constant is not None:
-            SF_INTS *= self.diffusion_constant
-
-        self.logger.info('Determine global dofs ...')
-        SF_I0 = np.repeat(g.subentities(0, g.dim), 4, axis=1).ravel()
-        SF_I1 = np.tile(g.subentities(0, g.dim), [1, 4]).ravel()
-
-        self.logger.info('Boundary treatment ...')
-        if bi.has_dirichlet:
-            SF_INTS = np.where(bi.dirichlet_mask(g.dim)[SF_I0], 0, SF_INTS)
-            if self.dirichlet_clear_columns:
-                SF_INTS = np.where(bi.dirichlet_mask(g.dim)[SF_I1], 0, SF_INTS)
-
-            if not self.dirichlet_clear_diag:
-                SF_INTS = np.hstack((SF_INTS, np.ones(bi.dirichlet_boundaries(g.dim).size)))
-                SF_I0 = np.hstack((SF_I0, bi.dirichlet_boundaries(g.dim)))
-                SF_I1 = np.hstack((SF_I1, bi.dirichlet_boundaries(g.dim)))
-
-        self.logger.info('Assemble system matrix ...')
-        A = coo_matrix((SF_INTS, (SF_I0, SF_I1)), shape=(g.size(g.dim), g.size(g.dim)))
-        A = csr_matrix(A).copy()
-
-        # The call to copy() is necessary to resize the data arrays of the sparse matrix:
-        # During the conversion to crs_matrix, entries corresponding with the same
-        # coordinates are summed up, resulting in shorter data arrays. The shortening
-        # is implemented by calling self.prune() which creates the view self.data[:self.nnz].
-        # Thus, the original data array is not deleted and all memory stays allocated.
-
-        # from pymor.tools.memory import print_memory_usage
-        # print_memory_usage('matrix: {0:5.1f}'.format((A.data.nbytes + A.indptr.nbytes + A.indices.nbytes)/1024**2))
-
-        return NumpyLinearOperator(A)
-=======
-        return NumpyMatrixOperator(A)
->>>>>>> 3c1651d8
+        return NumpyMatrixOperator(A)