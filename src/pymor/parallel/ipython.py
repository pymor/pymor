--- conflicted
+++ resolved
@@ -7,6 +7,7 @@
 from itertools import chain
 import os
 import time
+import weakref
 
 
 try:
@@ -23,6 +24,9 @@
 from pymor.core.interfaces import BasicInterface
 from pymor.parallel.basic import WorkerPoolBase
 from pymor.tools.counter import Counter
+
+
+FunctionType = type(lambda x: x)
 
 
 class new_ipcluster_pool(BasicInterface):
@@ -124,42 +128,12 @@
     def __len__(self):
         return len(self.view)
 
-<<<<<<< HEAD
-    def push(self, obj):
-        if isinstance(obj, ImmutableInterface):
-            uid = obj.uid
-            if uid not in self._pushed_immutable_objects:
-                remote_id = RemoteId(self._remote_objects_created.inc())
-                self.view.apply_sync(_push_object, remote_id, obj)
-                self._pushed_immutable_objects[uid] = (remote_id, 1)
-            else:
-                remote_id, ref_count = self._pushed_immutable_objects[uid]
-                self._pushed_immutable_objects[uid] = (remote_id, ref_count + 1)
-            return IPythonRemoteObject(self, remote_id, uid=uid)
-        else:
-            remote_id = RemoteId(self._remote_objects_created.inc())
-            self.view.apply_sync(_push_object, remote_id, obj)
-            return IPythonRemoteObject(self, remote_id)
-
-    def _map_kwargs(self, kwargs):
-        pushed_immutable_objects = self._pushed_immutable_objects
-        return {k: (pushed_immutable_objects.get(v.uid, (v, 0))[0] if isinstance(v, ImmutableInterface) else
-                    v.remote_id if isinstance(v, IPythonRemoteObject) else
-                    FunctionPicklingWrapper(v) if isinstance(v, FunctionType) else
-                    v)
-                for k, v in kwargs.items()}
-
-    def apply(self, function, *args, **kwargs):
-        function = FunctionPicklingWrapper(function)
-        kwargs = self._map_kwargs(kwargs)
-=======
     def _push_object(self, obj):
         remote_id = RemoteId(self._remote_objects_created.inc())
         self.view.apply_sync(_push_object, remote_id, obj)
         return remote_id
 
     def _apply(self, function, *args, **kwargs):
->>>>>>> 6d92060b
         return self.view.apply_sync(_worker_call_function, function, False, args, kwargs)
 
     def _apply_only(self, function, worker, *args, **kwargs):
@@ -168,17 +142,8 @@
 
     def _map(self, function, chunks, **kwargs):
         result = self.view.map_sync(_worker_call_function,
-<<<<<<< HEAD
-                                    *zip(*((function, True, a, kwargs) for a in zip(*chunks))))
-        if isinstance(result[0][0], tuple):
-            return tuple(list(x) for x in zip(*chain(*result)))
-        else:
-            return list(chain(*result))
-
-=======
                                     *zip(*((function, True, a, kwargs) for a in izip(*chunks))))
         return list(chain(*result))
->>>>>>> 6d92060b
 
     def _remove_object(self, remote_id):
         self.view.apply(_remove_object, remote_id)
@@ -192,9 +157,9 @@
     global _remote_objects
     kwargs = {k: (_remote_objects[v] if isinstance(v, RemoteId) else
                   v)
-              for k, v in kwargs.items()}
+              for k, v in kwargs.iteritems()}
     if loop:
-        return [function(*a, **kwargs) for a in zip(*args)]
+        return [function(*a, **kwargs) for a in izip(*args)]
     else:
         return function(*args, **kwargs)
 
@@ -214,4 +179,22 @@
 
 def _remove_object(remote_id):
     global _remote_objects
+    del _remote_objects[remote_id]
+
+
+_remote_objects = {}
+
+
+def _setup_worker():
+    global _remote_objects
+    _remote_objects.clear()
+
+
+def _push_object(remote_id, obj):
+    global _remote_objects
+    _remote_objects[remote_id] = obj
+
+
+def _remove_object(remote_id):
+    global _remote_objects
     del _remote_objects[remote_id]