--- conflicted
+++ resolved
@@ -387,13 +387,7 @@
         union of the arguments names of `__init__` and the names
         specified via :attr:`~ImmutableInterface.add_with_arguments`.
     """
-<<<<<<< HEAD
-    sid_ignore = frozenset({'_locked', '_logger', '_name', '_uid', '_sid_contains_cycles',
-                            '_with_arguments_error', 'sid'})
-=======
-    __metaclass__ = ImmutableMeta
     sid_ignore = frozenset({'_locked', '_logger', '_name', '_uid', '_sid_contains_cycles', 'sid'})
->>>>>>> 6d92060b
 
     # Unlocking an immutable object will result in the deletion of its sid.
     # However, this will not delete the sids of objects referencing it.
