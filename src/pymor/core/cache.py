# This file is part of the pyMOR project (http://www.pymor.org).
# Copyright 2013-2016 pyMOR developers and contributors. All rights reserved.
# License: BSD 2-Clause License (http://opensource.org/licenses/BSD-2-Clause)

"""This module provides the caching facilities of pyMOR.

Any class that wishes to provide cached method calls should derive from
:class:`CacheableInterface`. Methods which are to be cached can then
be marked using the :class:`cached` decorator.

To ensure consistency, :class:`CacheableInterface` derives from
:class:`~pymor.core.interfaces.ImmutableInterface`: The return value of a
cached method call should only depend on its arguments as well as
the immutable state of the class instance.

Making this assumption, the keys for cache lookup are created from
the following data:

    1. the instance's |state id| if available, else the instance's
       unique id (see :class:`~pymor.core.interfaces.BasicInterface`),
    2. the method's `__name__`,
    3. the state id of the arguments,
    4. the state id of pyMOR's global :mod:`~pymor.core.defaults`.

Note, however, that instances of :class:`~pymor.core.interfaces.ImmutableInterface`
are allowed to have mutable private attributes. It is the implementors
responsibility not to break things.
(See this :ref:`warning <ImmutableInterfaceWarning>`.)

Backends for storage of cached return values derive from :class:`CacheRegion`.
Currently two backends are provided for memory-based and disk-based caching
(:class:`MemoryRegion` and :class:`SQLiteRegion`). The available regions
are stored in the module level `cache_regions` dict. The user can add
additional regions (e.g. multiple disk cache regions) as required.
:class:`CacheableInterface` has a `region` attribute through which a key of
the `cache_regions` dict can provided to select a cache region which should
be used by the instance. (Setting `region` to `None` or `'none'` disables caching.)

By default, a 'memory' and a 'disk' cache region are automatically configured. The
path and maximum size of the disk region as well as the maximum number of keys of
the memory cache region can be configured via the
`pymor.core.cache.default_regions.disk_path`,
`pymor.core.cache.default_regions.disk_max_size` and
`pymor.core.cache.default_regions.memory_max_keys` |defaults|.

There two ways to disable and enable caching in pyMOR:

    1. Calling :func:`disable_caching` (:func:`enable_caching`), to disable
       (enable) caching globally.
    2. Calling :meth:`CacheableInterface.disable_caching`
       (:meth:`CacheableInterface.enable_caching`) to disable (enable) caching
       for a given instance.

Caching of a method is only active if caching has been enabled both globally
(enabled by default) and on instance level. For debugging purposes, it is moreover
possible to set the environment variable `PYMOR_CACHE_DISABLE=1` which overrides
any call to :func:`enable_caching`.

A cache region can be emptied using :meth:`CacheRegion.clear`. The function
:func:`clear_caches` clears each cache region registered in `cache_regions`.
"""


<<<<<<< HEAD
=======
from __future__ import absolute_import, division, print_function
# cannot use unicode_literals here, or else dbm backend fails

import atexit
>>>>>>> 6d92060b
from collections import OrderedDict
import datetime
from functools import partial
import functools
import getpass
import inspect
import os
import sqlite3
import tempfile
from types import MethodType

from pymor.core.defaults import defaults, defaults_sid
from pymor.core.interfaces import ImmutableInterface, generate_sid
from pymor.core.pickle import dump, load


@atexit.register
def cleanup_non_persisten_regions():
    for region in cache_regions.values():
        if not region.persistent:
            region.clear()


class CacheRegion(object):
    """Base class for all pyMOR cache regions.

    Attributes
    ----------
    persistent
        If `True`, cache entries are kept between multiple
        program runs.
    """

    persistent = False

    def get(self, key):
        raise NotImplementedError

    def set(self, key, value):
        raise NotImplementedError

    def clear(self):
        """Clear the entire cache region."""
        raise NotImplementedError


class MemoryRegion(CacheRegion):

    NO_VALUE = {}

    def __init__(self, max_keys):
        self.max_keys = max_keys
        self._cache = OrderedDict()

    def get(self, key):
        value = self._cache.get(key, self.NO_VALUE)
        if value is self.NO_VALUE:
            return False, None
        else:
            return True, value

    def set(self, key, value):
        if len(self._cache) == self.max_keys:
            self._cache.popitem(last=False)
        self._cache[key] = value

    def clear(self):
        self._cache = OrderedDict()


class SQLiteRegion(CacheRegion):

    def __init__(self, path, max_size, persistent):
        self.path = path
        self.max_size = max_size
        self.persistent = persistent
        self.bytes_written = 0
        if not os.path.exists(path):
            os.mkdir(path)
            self.conn = conn = sqlite3.connect(os.path.join(path, 'pymor_cache.db'))
            c = conn.cursor()
            c.execute('''CREATE TABLE entries
                         (id INTEGER PRIMARY KEY, key TEXT UNIQUE, filename TEXT, size INT)''')
            conn.commit()
        else:
            self.conn = sqlite3.connect(os.path.join(path, 'pymor_cache.db'))
            if persistent:
                self.housekeeping()
            else:
                self.clear()

    def get(self, key):
        c = self.conn.cursor()
        t = (key,)
        c.execute('SELECT filename FROM entries WHERE key=?', t)
        result = c.fetchall()
        if len(result) == 0:
            return False, None
        elif len(result) == 1:
            file_path = os.path.join(self.path, result[0][0])
            with open(file_path, 'rb') as f:
                value = load(f)
            return True, value
        else:
            raise RuntimeError('Cache is corrupt!')

    def set(self, key, value):
        fd, file_path = tempfile.mkstemp('.dat', datetime.datetime.now().isoformat()[:-7] + '-', self.path)
        filename = os.path.basename(file_path)
        with os.fdopen(fd, 'wb') as f:
            dump(value, f)
            file_size = f.tell()
        conn = self.conn
        c = conn.cursor()
        try:
            c.execute("INSERT INTO entries(key, filename, size) VALUES ('{}', '{}', {})"
                      .format(key, filename, file_size))
            conn.commit()
        except sqlite3.IntegrityError:
            conn.commit()
            from pymor.core.logger import getLogger
            getLogger('pymor.core.cache.SQLiteRegion').warn('Key already present in cache region, ignoring.')
            os.unlink(file_path)
        self.bytes_written += file_size
        if self.bytes_written >= 0.1 * self.max_size:
            self.housekeeping()

    def clear(self):
        # Try to safely delete all cache entries, even if another process
        # accesses the same region.
        self.bytes_written = 0
        conn = self.conn
        c = conn.cursor()
        c.execute('SELECT id, filename FROM entries ORDER BY id ASC')
        entries = c.fetchall()
        if entries:
            ids_to_delete, files_to_delete = zip(*entries)
            c.execute('DELETE FROM entries WHERE id in ({})'.format(','.join(map(str, ids_to_delete))))
            conn.commit()
            path = self.path
            for filename in files_to_delete:
                try:
                    os.unlink(os.path.join(path, filename))
                except OSError:
                    from pymor.core.logger import getLogger
                    getLogger('pymor.core.cache.SQLiteRegion').warn('Cannot delete cache entry ' + filename)

    def housekeeping(self):
        self.bytes_written = 0
        conn = self.conn
        c = conn.cursor()
        c.execute('SELECT SUM(size) FROM entries')
        size = c.fetchone()
        try:
            size = int(size[0])
        except Exception as e:
            size = 0
        if size > self.max_size:
            bytes_to_delete = size - self.max_size + 0.75 * self.max_size
            deleted = 0
            ids_to_delete = []
            files_to_delete = []
            c.execute('SELECT id, filename, size FROM entries ORDER BY id ASC')
            while deleted < bytes_to_delete:
                id_, filename, file_size = c.fetchone()
                ids_to_delete.append(id_)
                files_to_delete.append(filename)
                deleted += file_size
            c.execute('DELETE FROM entries WHERE id in ({})'.format(','.join(map(str, ids_to_delete))))
            conn.commit()
            path = self.path
            for filename in files_to_delete:
                try:
                    os.unlink(os.path.join(path, filename))
                except OSError:
                    from pymor.core.logger import getLogger
                    getLogger('pymor.core.cache.SQLiteRegion').warn('Cannot delete cache entry ' + filename)

            from pymor.core.logger import getLogger
            getLogger('pymor.core.cache.SQLiteRegion').info('Removed {} old cache entries'.format(len(ids_to_delete)))


@defaults('disk_path', 'disk_max_size', 'persistent_path', 'persistent_max_size', 'memory_max_keys',
          sid_ignore=('disk_path', 'disk_max_size', 'persistent_path', 'persistent_max_size', 'memory_max_keys'))
def default_regions(disk_path=os.path.join(tempfile.gettempdir(), 'pymor.cache.' + getpass.getuser()),
                    disk_max_size=1024 ** 3,
                    persistent_path=os.path.join(tempfile.gettempdir(), 'pymor.persistent.cache.' + getpass.getuser()),
                    persistent_max_size=1024 ** 3,
                    memory_max_keys=1000):

    parse_size_string = lambda size: \
        int(size[:-1]) * 1024 if size[-1] == 'K' else \
        int(size[:-1]) * 1024 ** 2 if size[-1] == 'M' else \
        int(size[:-1]) * 1024 ** 3 if size[-1] == 'G' else \
        int(size)

    if isinstance(disk_max_size, str):
        disk_max_size = parse_size_string(disk_max_size)

    cache_regions['disk'] = SQLiteRegion(path=disk_path, max_size=disk_max_size, persistent=False)
    cache_regions['persistent'] = SQLiteRegion(path=persistent_path, max_size=persistent_max_size, persistent=True)
    cache_regions['memory'] = MemoryRegion(memory_max_keys)

cache_regions = {}

_caching_disabled = int(os.environ.get('PYMOR_CACHE_DISABLE', 0)) == 1
if _caching_disabled:
    from pymor.core.logger import getLogger
    getLogger('pymor.core.cache').warn('caching globally disabled by environment')


def enable_caching():
    """Globally enable caching."""
    global _caching_disabled
    _caching_disabled = int(os.environ.get('PYMOR_CACHE_DISABLE', 0)) == 1


def disable_caching():
    """Globally disable caching."""
    global _caching_disabled
    _caching_disabled = True


def clear_caches():
    """Clear all cache regions."""
    for r in cache_regions.values():
        r.clear()


class cached(object):
    """Decorator to make a method of `CacheableInterface` actually cached."""

    def __init__(self, function):
        self.decorated_function = function
        functools.update_wrapper(self, function)
        argspec = inspect.getargspec(function)
        self.argnames = argnames = argspec.args[1:]  # first argument is self
        defaults = function.__defaults__
        if defaults:
            self.defaults = {k: v for k, v in zip(argnames[-len(defaults):], defaults)}
        else:
            self.defaults = None

    def __call__(self, im_self, *args, **kwargs):
        """Via the magic that is partial functions returned from __get__, im_self is the instance object of the class
        we're decorating a method of and [kw]args are the actual parameters to the decorated method"""
        if not cache_regions:
            default_regions()
        try:
            region = cache_regions[im_self.cache_region]
        except KeyError:
            raise KeyError('No cache region "{}" found'.format(im_self.cache_region))

        # compute id for self
        if region.persistent:
            self_id = getattr(im_self, 'sid')
            if not self_id:     # this can happen when cache_region is already set by the class to
                                # a persistent region
                self_id = im_self.generate_sid()
        else:
            self_id = im_self.uid

        # ensure that passing a value as positional or keyword argument does not matter
        kwargs.update(zip(self.argnames, args))

        # ensure the values of optional parameters enter the cache key
        defaults = self.defaults
        if defaults:
            kwargs = dict(defaults, **kwargs)

        key = generate_sid((self.decorated_function.__name__, self_id, kwargs, defaults_sid()))
        found, value = region.get(key)
        if found:
            return value
        else:
            im_self.logger.debug('creating new cache entry for {}.{}'
                                 .format(im_self.__class__.__name__, self.decorated_function.__name__))
            value = self.decorated_function(im_self, **kwargs)
            region.set(key, value)
            return value

    def __get__(self, instance, instancetype):
        """Implement the descriptor protocol to make decorating instance method possible.
        Return a partial function where the first argument is the instance of the decorated instance object.
        """
        if instance is None:
            # afaics this is called when decorating abstract/static class methods
           @functools.wraps(self.decorated_function)
           def wrapper(*args, **kwargs):
               raise TypeError(
                   'unbound method {}() must be called with {} instance '
                   'as first argument (got nothing instead)'.format(
                       self.decorated_function.__name__,
                       instancetype.__name__)
               )
           return wrapper
        elif _caching_disabled or instance.cache_region is None:
            return partial(self.decorated_function, instance)
        else:
            return partial(self.__call__, instance)


class CacheableInterface(ImmutableInterface):
    """Base class for anything that wants to use our built-in caching.

    Attributes
    ----------
    cache_region
        Name of the `CacheRegion` to use. Must correspond to a key in
        :attr:`pymor.core.cache.cache_regions`. If `None` or `'none'`, caching
        is disabled.
    """

    sid_ignore = ImmutableInterface.sid_ignore | {'cache_region'}

    cache_region = None

    def disable_caching(self):
        """Disable caching for this instance."""
        self.__cache_region = None

    def enable_caching(self, region):
        """Enable caching for this instance.

        Parameters
        ----------
        region
            Name of the `CacheRegion` to use. Must correspond to a key in
            `pymor.core.cache.cache_regions`. If `None` or `'none'`, caching
            is disabled.
        """
        if region in (None, 'none'):
            self.__dict__['cache_region'] = None
        else:
            self.__dict__['cache_region'] = region
            r = cache_regions.get(region, None)
            if r and r.persistent:
                self.generate_sid()<|MERGE_RESOLUTION|>--- conflicted
+++ resolved
@@ -61,13 +61,7 @@
 """
 
 
-<<<<<<< HEAD
-=======
-from __future__ import absolute_import, division, print_function
-# cannot use unicode_literals here, or else dbm backend fails
-
 import atexit
->>>>>>> 6d92060b
 from collections import OrderedDict
 import datetime
 from functools import partial
@@ -168,7 +162,7 @@
             return False, None
         elif len(result) == 1:
             file_path = os.path.join(self.path, result[0][0])
-            with open(file_path, 'rb') as f:
+            with open(file_path) as f:
                 value = load(f)
             return True, value
         else:
@@ -177,9 +171,12 @@
     def set(self, key, value):
         fd, file_path = tempfile.mkstemp('.dat', datetime.datetime.now().isoformat()[:-7] + '-', self.path)
         filename = os.path.basename(file_path)
-        with os.fdopen(fd, 'wb') as f:
+        try:
+            f = os.fdopen(fd, 'w')
             dump(value, f)
             file_size = f.tell()
+        finally:
+            f.close()
         conn = self.conn
         c = conn.cursor()
         try:
@@ -221,10 +218,7 @@
         c = conn.cursor()
         c.execute('SELECT SUM(size) FROM entries')
         size = c.fetchone()
-        try:
-            size = int(size[0])
-        except Exception as e:
-            size = 0
+        size = size[0] if size is not None else 0
         if size > self.max_size:
             bytes_to_delete = size - self.max_size + 0.75 * self.max_size
             deleted = 0
@@ -293,7 +287,7 @@
 
 def clear_caches():
     """Clear all cache regions."""
-    for r in cache_regions.values():
+    for r in cache_regions.itervalues():
         r.clear()
 
 
@@ -302,7 +296,6 @@
 
     def __init__(self, function):
         self.decorated_function = function
-        functools.update_wrapper(self, function)
         argspec = inspect.getargspec(function)
         self.argnames = argnames = argspec.args[1:]  # first argument is self
         defaults = function.__defaults__
