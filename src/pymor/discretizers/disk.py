# This file is part of the pyMOR project (http://www.pymor.org).
# Copyright 2013-2016 pyMOR developers and contributors. All rights reserved.
# License: BSD 2-Clause License (http://opensource.org/licenses/BSD-2-Clause)

from __future__ import absolute_import, division, print_function

<<<<<<< HEAD
import numpy as np
import configparser
=======
import os.path
import ConfigParser
>>>>>>> 6d92060b

import numpy as np

from pymor.algorithms.timestepping import ImplicitEulerTimeStepper
from pymor.discretizations.basic import StationaryDiscretization
from pymor.discretizations.basic import InstationaryDiscretization
from pymor.operators.constructions import LincombOperator
from pymor.operators.numpy import NumpyMatrixOperator
from pymor.parameters.spaces import CubicParameterSpace
from pymor.parameters.functionals import ExpressionParameterFunctional


def discretize_stationary_from_disk(parameter_file):
    """Generates stationary discretization only based on data loaded from files.

    The path and further specifications to these objects are given in an '.ini' parameter file (see example below).
    Suitable for discrete problems given by::

    L(u, w) = F(w)

    with an operator L and a linear functional F with a parameter w  given as system matrices and rhs vectors in
    an affine decomposition on the hard disk.

    Parameters
    ----------
    parameterFile
        String containing the path to the .ini parameter file.

    Returns
    -------
    discretization
        The |Discretization| that has been generated.


    Example
    -------
    Following parameter file is suitable for a discrete elliptic problem with

    L(u, w) = (f_1(w)*K1 + f_2(w)*K2+...)*u and F(w) = g_1(w)*L1+g_2(w)*L2+... with
    parameter w_i in [a_i,b_i], where f_i(w) and g_i(w) are strings of valid python
    expressions.

    Optional products can be provided to introduce a dict of inner products on
    the discrete space. The content of the file is then given as:

    [system-matrices]
    # path_to_object: parameter_functional_associated_with_object
    K1.mat: f_1(w_1,...,w_n)
    K2.mat: f_2(w_1,...,w_n)
    ...
    [rhs-vectors]
    L1.mat: g_1(w_1,...,w_n)
    L2.mat: g_2(w_1,...,w_n)
    ...
    [parameter]
    # Name: lower_bound,upper_bound
    w_1: a_1,b_1
    ...
    w_n: a_n,b_n
    [products]
    # Name: path_to_object
    Prod1: S.mat
    Prod2: T.mat
    ...
    """
    assert ".ini" == parameter_file[-4:], "Given file is not an .ini file"
    base_path = os.path.dirname(parameter_file)

    # Get input from parameter file
    config = configparser.ConfigParser()
    config.optionxform = str
    config.read(parameter_file)

    # Assert that all needed entries given
    assert 'system-matrices' in config.sections()
    assert 'rhs-vectors' in config.sections()
    assert 'parameter' in config.sections()

    system_mat = config.items('system-matrices')
    rhs_vec = config.items('rhs-vectors')
    parameter = config.items('parameter')

    # Dict of parameters types and ranges
    parameter_type = {}
    parameter_range = {}

    # get parameters
    for i in range(len(parameter)):
        parameter_name = parameter[i][0]
        parameter_list = tuple(float(j) for j in parameter[i][1].replace(" ", "").split(','))
        parameter_range[parameter_name] = parameter_list
        # Assume scalar parameter dependence
        parameter_type[parameter_name] = 0

    # Create parameter space
    parameter_space = CubicParameterSpace(parameter_type=parameter_type, ranges=parameter_range)

    # Assemble operators
    system_operators, system_functionals = [], []

    # get parameter functionals and system matrices
    for i in range(len(system_mat)):
        path = os.path.join(base_path, system_mat[i][0])
        expr = system_mat[i][1]
        parameter_functional = ExpressionParameterFunctional(expr, parameter_type=parameter_type)
        system_operators.append(NumpyMatrixOperator.from_file(path))
        system_functionals.append(parameter_functional)

    system_lincombOperator = LincombOperator(system_operators, coefficients=system_functionals)

    # get rhs vectors
    rhs_operators, rhs_functionals = [], []

    for i in range(len(rhs_vec)):
        path = os.path.join(base_path, rhs_vec[i][0])
        expr = rhs_vec[i][1]
        parameter_functional = ExpressionParameterFunctional(expr, parameter_type=parameter_type)
        op = NumpyMatrixOperator.from_file(path)
        assert isinstance(op._matrix, np.ndarray)
        op = op.with_(matrix=op._matrix.reshape((1, -1)))
        rhs_operators.append(op)
        rhs_functionals.append(parameter_functional)

    rhs_lincombOperator = LincombOperator(rhs_operators, coefficients=rhs_functionals)

    # get products if given
    if 'products' in config.sections():
        product = config.items('products')
        products = {}
        for i in range(len(product)):
            product_name = product[i][0]
            product_path = os.path.join(base_path, product[i][1])
            products[product_name] = NumpyMatrixOperator.from_file(product_path)
    else:
        products = None

    # Create and return stationary discretization
    return StationaryDiscretization(operator=system_lincombOperator, rhs=rhs_lincombOperator,
                                    parameter_space=parameter_space, products=products)


def discretize_instationary_from_disk(parameter_file, T=None, steps=None, u0=None, time_stepper=None):
    """Generates instationary discretization based on data given loaded from files.

    The path and further specifications to these objects are given in an '.ini'
    parameter file (see example below). Suitable for discrete problems given by::

    M(u(t), w) + L(u(t), w, t) = F(t, w)
                          u(0) = u_0

    for t in [0,T], where L is a linear time-dependent
    |Operator|, F is a time-dependent linear |Functional|, u_0 the
    initial data and w the parameter. The mass |Operator| M is assumed to be linear,
    time-independent and |Parameter|-independent.

    Parameters
    ----------
    parameter_file
        String containing the path to the '.ini' parameter file.
    T
        End-time of desired solution, if None obtained from parameter file
    steps
        Number of time steps to do, if None obtained from parameter file
    u0
        Initial solution, if None obtained from parameter file
    time_stepper
        The desired time_stepper to use, if None an Implicit euler scheme is used.

    Returns
    -------
    discretization
        The |Discretization| that has been generated.

    Example
    -------
    Following parameter file is suitable for a discrete parabolic problem with

    L(u(w), w) = (f_1(w)*K1 + f_2(w)*K2+...)*u, F(w) = g_1(w)*L1+g_2(w)*L2+..., M = D and
    u_0(w)=u0 with parameter w_i in [a_i,b_i], where f_i(w) and g_i(w) are strings of valid python
    expressions.

    Optional products can be provided to introduce a dict of inner products on the discrete space.
    Time specifications like T and steps can also be provided, but are optional when already given
    by call of this method. The content of the file is then given as:

    [system-matrices]
    # path_to_object: parameter_functional_associated_with_object
    K1.mat: f_1(w_1,...,w_n)
    K2.mat: f_2(w_1,...,w_n)
    ...
    [rhs-vectors]
    L1.mat: g_1(w_1,...,w_n)
    L2.mat: g_2(w_1,...,w_n)
    ...
    [mass-matrix]
    D.mat
    [initial-solution]
    u0: u0.mat
    [parameter]
    # Name: lower_bound,upper_bound
    w_1: a_1,b_1
    ...
    w_n: a_n,b_n
    [products]
    # Name: path_to_object
    Prod1: S.mat
    Prod2: T.mat
    ...
    [time]
    # fixed_Name: value
    T: 10.0
    steps: 100
    """
    assert ".ini" == parameter_file[-4:], "Given file is not an .ini file"
    base_path = os.path.dirname(parameter_file)

    # Get input from parameter file
    config = configparser.ConfigParser()
    config.optionxform = str
    config.read(parameter_file)

    # Assert that all needed entries given
    assert 'system-matrices' in config.sections()
    assert 'mass-matrix' in config.sections()
    assert 'rhs-vectors' in config.sections()
    assert 'parameter' in config.sections()

    system_mat = config.items('system-matrices')
    mass_mat = config.items('mass-matrix')
    rhs_vec = config.items('rhs-vectors')
    parameter = config.items('parameter')

    # Dict of parameters types and ranges
    parameter_type = {}
    parameter_range = {}

    # get parameters
    for i in range(len(parameter)):
        parameter_name = parameter[i][0]
        parameter_list = tuple(float(j) for j in parameter[i][1].replace(" ", "").split(','))
        parameter_range[parameter_name] = parameter_list
        # Assume scalar parameter dependence
        parameter_type[parameter_name] = 0

    # Create parameter space
    parameter_space = CubicParameterSpace(parameter_type=parameter_type, ranges=parameter_range)

    # Assemble operators
    system_operators, system_functionals = [], []

    # get parameter functionals and system matrices
    for i in range(len(system_mat)):
        path = os.path.join(base_path, system_mat[i][0])
        expr = system_mat[i][1]
        parameter_functional = ExpressionParameterFunctional(expr, parameter_type=parameter_type)
        system_operators.append(NumpyMatrixOperator.from_file(path))
        system_functionals.append(parameter_functional)

    system_lincombOperator = LincombOperator(system_operators, coefficients=system_functionals)

    # get rhs vectors
    rhs_operators, rhs_functionals = [], []

    for i in range(len(rhs_vec)):
        path = os.path.join(base_path, rhs_vec[i][0])
        expr = rhs_vec[i][1]
        parameter_functional = ExpressionParameterFunctional(expr, parameter_type=parameter_type)
        op = NumpyMatrixOperator.from_file(path)
        assert isinstance(op._matrix, np.ndarray)
        op = op.with_(matrix=op._matrix.reshape((1, -1)))
        rhs_operators.append(op)
        rhs_functionals.append(parameter_functional)

    rhs_lincombOperator = LincombOperator(rhs_operators, coefficients=rhs_functionals)

    # get mass matrix
    path = os.path.join(base_path, mass_mat[0][1])
    mass_operator = NumpyMatrixOperator.from_file(path)

    # Obtain initial solution if not given
    if u0 is None:
        u_0 = config.items('initial-solution')
        path = os.path.join(base_path, u_0[0][1])
        op = NumpyMatrixOperator.from_file(path)
        assert isinstance(op._matrix, np.ndarray)
        u0 = op.with_(matrix=op._matrix.reshape((-1, 1)))

    # get products if given
    if 'products' in config.sections():
        product = config.items('products')
        products = {}
        for i in range(len(product)):
            product_name = product[i][0]
            product_path = os.path.join(base_path, product[i][1])
            products[product_name] = NumpyMatrixOperator.from_file(product_path)
    else:
        products = None

    # Further specifications
    if 'time' in config.sections():
        if T is None:
            assert 'T' in config.options('time')
            T = float(config.get('time', 'T'))
        if steps is None:
            assert 'steps' in config.options('time')
            steps = int(config.get('time', 'steps'))

    # Use implicit euler time stepper if no time-stepper given
    if time_stepper is None:
        time_stepper = ImplicitEulerTimeStepper(steps)
    else:
        time_stepper = time_stepper(steps)

    # Create and return instationary discretization
    return InstationaryDiscretization(operator=system_lincombOperator, rhs=rhs_lincombOperator,
                                      parameter_space=parameter_space, initial_data=u0, T=T,
                                      time_stepper=time_stepper, mass=mass_operator, products=products)<|MERGE_RESOLUTION|>--- conflicted
+++ resolved
@@ -3,16 +3,11 @@
 # License: BSD 2-Clause License (http://opensource.org/licenses/BSD-2-Clause)
 
 from __future__ import absolute_import, division, print_function
-
-<<<<<<< HEAD
+from scipy import io
+
+import os.path
 import numpy as np
 import configparser
-=======
-import os.path
-import ConfigParser
->>>>>>> 6d92060b
-
-import numpy as np
 
 from pymor.algorithms.timestepping import ImplicitEulerTimeStepper
 from pymor.discretizations.basic import StationaryDiscretization
