language: python

python:
  - 3.3
  - 3.4

before_install:
 - git fetch --depth=1000 --tags origin master
 - export DISPLAY=:99.0
 - sh -e /etc/init.d/xvfb start
 - pip install --upgrade pip
 - pip install python-coveralls 
 - pip install --upgrade markupsafe
<<<<<<< HEAD
 - pip install distribute cython
=======
 - pip install distribute
 - pip install cython pyvtk docopt
 - pip install sympy matplotlib pyopengl
>>>>>>> b76df099
 - pip install --upgrade numpy
 - pip install --upgrade scipy
 - pip install --upgrade pytest
 - pip install --upgrade pytest-cov
 - pip install --upgrade ipython
 - pip install ipyparallel
 - pip install PySide --no-index --find-links https://parkin.github.io/python-wheelhouse/;
 - python ~/virtualenv/python${TRAVIS_PYTHON_VERSION}_with_system_site_packages/bin/pyside_postinstall.py -install
 - python -c 'import  dolfin' || echo "import dolfin failed"

# command to install dependencies
install:
 - python setup.py build_ext -i

sudo: false

cache:
  directories:
    - $HOME/.cache/pip
before_cache:
  - rm -f $HOME/.cache/pip/log/debug.log

# # command to run tests
script:
        - DISPLAY=:99.0 py.test -k "${PYTEST_MARKER}"

notifications:
  email: 
    on_success: change
    on_failure: change

after_success:
 - coveralls

branches:
  except:
    - gh-pages

env:
  - PYTEST_MARKER="not slow"
  - PYTEST_MARKER="slow"

addons:
  apt:
    packages:
    - debhelper
    - python-pip
    - python-virtualenv
    - python-numpy
    - python-sphinx
    - python-dev
    - python3
    - dh-make
    - python-docutils
    - build-essential
    - libblas-dev
    - liblapack-dev
    - libsuitesparse-dev
    - gfortran
    - libqt4-dev

os:
  - linux
  - osx

matrix:
  allow_failures:
    - os: osx<|MERGE_RESOLUTION|>--- conflicted
+++ resolved
@@ -3,6 +3,9 @@
 python:
   - 3.3
   - 3.4
+
+virtualenv:
+  system_site_packages: true
 
 before_install:
  - git fetch --depth=1000 --tags origin master
@@ -11,13 +14,9 @@
  - pip install --upgrade pip
  - pip install python-coveralls 
  - pip install --upgrade markupsafe
-<<<<<<< HEAD
- - pip install distribute cython
-=======
  - pip install distribute
  - pip install cython pyvtk docopt
  - pip install sympy matplotlib pyopengl
->>>>>>> b76df099
  - pip install --upgrade numpy
  - pip install --upgrade scipy
  - pip install --upgrade pytest
