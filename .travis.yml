--- conflicted
+++ resolved
@@ -1,36 +1,8 @@
-<<<<<<< HEAD
-language: python
-
-python:
-  - 3.3
-  - 3.4
-  - 3.5
-
-before_install:
- - git fetch --depth=1000 --tags origin master
- - export DISPLAY=:99.0
- - export PATH=/usr/lib/ccache:$PATH
- - sh -e /etc/init.d/xvfb start
- - pip install --upgrade pip
- - pip install https://bitbucket.org/dmitryew/pyevtk/get/tip.zip
- - pip install python-coveralls 
- - pip install --upgrade markupsafe
- - pip install distribute
- - pip install cython docopt
- - travis_wait pip install sympy matplotlib pyopengl
- - travis_wait pip install --upgrade numpy
- - travis_wait pip install --upgrade scipy
- - pip install --upgrade pytest
- - pip install --upgrade pytest-cov
- - pip install --upgrade ipython
- - pip install ipyparallel
- - (pip install PySide --no-index --find-links https://parkin.github.io/python-wheelhouse/ && python ~/virtualenv/python${TRAVIS_PYTHON_VERSION}/bin/pyside_postinstall.py -install) || echo "installing PySide failed, continuing anyway"
-=======
 language: generic
 
 before_install:
  - git fetch --depth=1000 --tags origin master
- - alias python=python${TRAVIS_PYTHON_VERSION}
+ - alias python=python${PYMOR_PYTHON_VERSION}
  - sudo add-apt-repository -y ppa:pymor/stable
  - sudo add-apt-repository -y ppa:fenics-packages/fenics
  - sudo apt-get update -qq
@@ -39,7 +11,6 @@
  - for pkg in ipyparallel pytest-cov python-coveralls ; do sudo -E pip install ${pkg} ; done
  # using aptitude here because it auto-fixes problems
  - sudo aptitude install -y -q dolfin-dev python-dolfin
->>>>>>> 6d92060b
  - python -c 'import  dolfin' || echo "import dolfin failed"
 
 install:
@@ -48,18 +19,6 @@
 sudo: required
 dist: trusty
 
-<<<<<<< HEAD
-cache:
-  directories:
-    - $HOME/.cache/pip
-    - $HOME/.ccache
-
-before_cache:
-  - rm -f $HOME/.cache/pip/log/debug.log
-
-# # command to run tests
-=======
->>>>>>> 6d92060b
 script:
  - |
   if [ "${PYTEST_MARKER}" == "PIP_ONLY" ] ; then
@@ -79,8 +38,6 @@
   email: 
     on_success: change
     on_failure: change
-  webhooks:
-    - https://buildtimetrend.herokuapp.com/travis
 
 after_success:
   - coveralls
@@ -112,7 +69,6 @@
     - python-matplotlib
     - python-sympy
     - python-dev
-    - python3-all-dev
     - python3
     - dh-make
     - python-docutils
@@ -123,14 +79,12 @@
     - libsuitesparse-dev
     - gfortran
     - libqt4-dev
-<<<<<<< HEAD
-    - ccache
-
-os:
-  - linux
-=======
     - gmsh
 
 os:
   - linux
->>>>>>> 6d92060b
+
+matrix:
+  include:
+    - env: PYMOR_PYTHON_VERSION=2.7
+    - env: PYMOR_PYTHON_VERSION=3.4