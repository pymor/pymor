#!/usr/bin/env python
# This file is part of the pyMOR project (http://www.pymor.org).
# Copyright 2013-2016 pyMOR developers and contributors. All rights reserved.
# License: BSD 2-Clause License (http://opensource.org/licenses/BSD-2-Clause)

from __future__ import print_function

import sys
import os
import subprocess
from setuptools import find_packages
from setuptools.command.test import test as TestCommand
from distutils.extension import Extension
import itertools

import dependencies

tests_require = dependencies.tests_require
install_requires = dependencies.install_requires
setup_requires = dependencies.setup_requires
install_suggests = dependencies.install_suggests


class PyTest(TestCommand):

    def finalize_options(self):
        TestCommand.finalize_options(self)
        print(sys.argv[3:])
        self.test_args = sys.argv[3:] + ['--cov=pymor', '--cov-report=html', '--cov-report=xml', 'src/pymortests']
        self.test_suite = True

    def run_tests(self):
        # import here, cause outside the eggs aren't loaded
        import pytest
        errno = pytest.main(self.test_args)
        sys.exit(errno)


class DependencyMissing(Exception):

    def __init__(self, names):
        super(DependencyMissing, self).__init__('Try: "for i in {} ; do pip install $i ; done"'.format(' '.join(names)))


def _numpy_monkey():
    '''Apparently we need to monkey numpy's distutils to be able to build
    .pyx with Cython instead of Pyrex. The monkeying below is copied from
    https://github.com/matthew-brett/du-cy-numpy/blob/master/matthew_monkey.py
    via the discussion at http://comments.gmane.org/gmane.comp.python.numeric.general/37752
    '''
    global _build_src
    from os.path import join as pjoin, dirname
    from distutils.dep_util import newer_group
    from distutils.errors import DistutilsError

    from numpy.distutils.misc_util import appendpath
    from numpy.distutils import log

    from numpy.distutils.command import build_src
    _orig_generate_a_pyrex_source = build_src.build_src.generate_a_pyrex_source

    def generate_a_pyrex_source(self, base, ext_name, source, extension):
        ''' Monkey patch for numpy build_src.build_src method

        Uses Cython instead of Pyrex, iff source contains 'pymor'

        Assumes Cython is present
        '''
        if 'pymor' not in source:
            return _orig_generate_a_pyrex_source(self, base, ext_name, source, extension)

        if self.inplace:
            target_dir = dirname(base)
        else:
            target_dir = appendpath(self.build_src, dirname(base))
        target_file = pjoin(target_dir, ext_name + '.c')
        depends = [source] + extension.depends
        if self.force or newer_group(depends, target_file, 'newer'):
            import Cython.Compiler.Main
            log.info("cythonc:> %s" % (target_file))
            self.mkpath(target_dir)
            options = Cython.Compiler.Main.CompilationOptions(
                defaults=Cython.Compiler.Main.default_options,
                include_path=extension.include_dirs,
                output_file=target_file)
            cython_result = Cython.Compiler.Main.compile(source, options=options)
            if cython_result.num_errors != 0:
                raise DistutilsError("%d errors while compiling %r with Cython"
                                     % (cython_result.num_errors, source))
        return target_file

    build_src.build_src.generate_a_pyrex_source = generate_a_pyrex_source


def write_version():
    filename = os.path.join(os.path.dirname(__file__), 'src', 'pymor', 'version.py')
    try:
        if 'PYMOR_DEB_VERSION' in os.environ:
            revstring = os.environ['PYMOR_DEB_VERSION']
        else:
<<<<<<< HEAD
            revstring = subprocess.check_output(['git', 'describe', '--tags', '--candidates', '20',
                                                 '--match', '*.*.*']).decode().strip()
=======
            revstring = subprocess.check_output(['git', 'describe',
                                                 '--tags', '--candidates', '20', '--match', '*.*.*']).strip()
>>>>>>> 6d92060b
        with open(filename, 'w') as out:
            out.write('revstring = \'{}\''.format(revstring))
    except:
        if os.path.exists(filename):
            loc = {}
            execfile(filename, loc, loc)
            revstring = loc['revstring']
        else:
            revstring = '0.0.0-0-0'
    return revstring


def _setup(**kwargs):

    # the following hack is taken from scipy's setup.py
    # https://github.com/scipy/scipy
    if (len(sys.argv) >= 2 and
            ('--help' in sys.argv[1:] or sys.argv[1] in ('--help-commands', 'egg_info', '--version', 'clean'))):
        # For these actions, NumPy is not required.
        #
        # They are required to succeed without Numpy for example when
        # pip is used to install Scipy when Numpy is not yet present in
        # the system.
        try:
            from setuptools import setup
        except ImportError:
            from distutils.core import setup
        return setup(**kwargs)

    _numpy_monkey()
    import Cython.Distutils
    # numpy sometimes expects this attribute, sometimes not. all seems ok if it's set to none
    if not hasattr(Cython.Distutils.build_ext, 'fcompiler'):
        Cython.Distutils.build_ext.fcompiler = None
    cmdclass = {'build_ext': Cython.Distutils.build_ext,
                'test': PyTest}
    from numpy import get_include
    include_dirs = [get_include()]
    ext_modules = [Extension("pymor.tools.relations", ["src/pymor/tools/relations.pyx"], include_dirs=include_dirs),
                   Extension("pymor.tools.inplace", ["src/pymor/tools/inplace.pyx"], include_dirs=include_dirs),
                   Extension("pymor.grids._unstructured", ["src/pymor/grids/_unstructured.pyx"], include_dirs=include_dirs)]
    # for some reason the *pyx files don't end up in sdist tarballs -> manually add them as package data
    # this _still_ doesn't make them end up in the tarball however -> manually add them in MANIFEST.in
    kwargs['package_data'] = {'pymor': list(itertools.chain(*[i.sources for i in ext_modules]))}

    kwargs['cmdclass'] = cmdclass
    kwargs['ext_modules'] = ext_modules

    # lastly we'll need to tweak matplotlibs config dir or else
    # installing it from setup will result in a SandboxViolation
    import os
    os.environ['MPLCONFIGDIR'] = "."

    from numpy.distutils.core import setup
    return setup(**kwargs)


def _missing(names):
    for name in names:
        try:
            __import__(name)
        except ImportError:
            if name in dependencies.import_names:
                try:
                    __import__(dependencies.import_names[name])
                except ImportError:
                    yield name
            else:
                yield name


def setup_package():
    revstring = write_version()

    _setup(
        name='pymor',
        version=revstring,
        author='pyMOR developers',
        author_email='pymor-dev@listserv.uni-muenster.de',
        maintainer='Rene Milk',
        maintainer_email='rene.milk@wwu.de',
        package_dir={'': 'src'},
        packages=find_packages('src'),
        include_package_data=True,
        scripts=['src/pymor-demo', 'distribute_setup.py', 'dependencies.py'],
        url='http://pymor.org',
        description=' ',
        long_description=open('README.txt').read(),
        setup_requires=setup_requires,
        tests_require=tests_require,
        install_requires=install_requires,
        classifiers=['Development Status :: 4 - Beta',
<<<<<<< HEAD
            'License :: OSI Approved :: BSD License',
            'Programming Language :: Python :: 3 :: Only',
            'Intended Audience :: Science/Research',
            'Topic :: Scientific/Engineering :: Mathematics',
            'Topic :: Scientific/Engineering :: Visualization'],
=======
                     'License :: OSI Approved :: BSD License',
                     'Programming Language :: Python :: 2.7',
                     'Intended Audience :: Science/Research',
                     'Topic :: Scientific/Engineering :: Mathematics',
                     'Topic :: Scientific/Engineering :: Visualization'],
>>>>>>> 6d92060b
        license='LICENSE.txt',
        zip_safe=False,
    )

    missing = list(_missing(install_suggests.keys()))
    if len(missing):
        import textwrap
        print('\n' + '*' * 79 + '\n')
        print('There are some suggested packages missing:\n')
        col_width = max(map(len, missing)) + 3
        for package in sorted(missing):
            description = textwrap.wrap(install_suggests[package], 79 - col_width)
            print('{:{}}'.format(package + ':', col_width) + description[0])
            for d in description[1:]:
                print(' ' * col_width + d)
            print()
        print("\ntry: 'pip install {}'".format(' '.join(missing)))
        print('\n' + '*' * 79 + '\n')


if __name__ == '__main__':
    setup_package()<|MERGE_RESOLUTION|>--- conflicted
+++ resolved
@@ -2,8 +2,6 @@
 # This file is part of the pyMOR project (http://www.pymor.org).
 # Copyright 2013-2016 pyMOR developers and contributors. All rights reserved.
 # License: BSD 2-Clause License (http://opensource.org/licenses/BSD-2-Clause)
-
-from __future__ import print_function
 
 import sys
 import os
@@ -98,13 +96,8 @@
         if 'PYMOR_DEB_VERSION' in os.environ:
             revstring = os.environ['PYMOR_DEB_VERSION']
         else:
-<<<<<<< HEAD
-            revstring = subprocess.check_output(['git', 'describe', '--tags', '--candidates', '20',
-                                                 '--match', '*.*.*']).decode().strip()
-=======
             revstring = subprocess.check_output(['git', 'describe',
-                                                 '--tags', '--candidates', '20', '--match', '*.*.*']).strip()
->>>>>>> 6d92060b
+                                                 '--tags', '--candidates', '20', '--match', '*.*.*'])decode().strip()
         with open(filename, 'w') as out:
             out.write('revstring = \'{}\''.format(revstring))
     except:
@@ -197,19 +190,11 @@
         tests_require=tests_require,
         install_requires=install_requires,
         classifiers=['Development Status :: 4 - Beta',
-<<<<<<< HEAD
             'License :: OSI Approved :: BSD License',
             'Programming Language :: Python :: 3 :: Only',
             'Intended Audience :: Science/Research',
             'Topic :: Scientific/Engineering :: Mathematics',
             'Topic :: Scientific/Engineering :: Visualization'],
-=======
-                     'License :: OSI Approved :: BSD License',
-                     'Programming Language :: Python :: 2.7',
-                     'Intended Audience :: Science/Research',
-                     'Topic :: Scientific/Engineering :: Mathematics',
-                     'Topic :: Scientific/Engineering :: Visualization'],
->>>>>>> 6d92060b
         license='LICENSE.txt',
         zip_safe=False,
     )
@@ -231,4 +216,4 @@
 
 
 if __name__ == '__main__':
-    setup_package()+    setup_package()
